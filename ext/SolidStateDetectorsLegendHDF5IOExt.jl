# This file is a part of SolidStateDetectors.jl, licensed under the MIT License (MIT).

module SolidStateDetectorsLegendHDF5IOExt

import ..LegendHDF5IO

using ..SolidStateDetectors
using ..SolidStateDetectors: RealQuantity, SSDFloat, to_internal_units, chunked_ranges, LengthQuantity
using ArraysOfArrays
import Tables
using TypedTables, Unitful
using Format

function SolidStateDetectors.ssd_write(filename::AbstractString, sim::Simulation)
    if isfile(filename) @warn "Destination `$filename` already exists. Overwriting..." end
    LegendHDF5IO.lh5open(filename, "w") do h5f
        LegendHDF5IO.writedata(h5f.data_store, "SSD_Simulation", NamedTuple(sim)  )
    end       
end  

function SolidStateDetectors.ssd_read(filename::AbstractString, ::Type{Simulation})
    LegendHDF5IO.lh5open(filename, "r") do h5f
        Simulation(LegendHDF5IO.readdata(h5f.data_store, "SSD_Simulation"));
    end     
end  



function SolidStateDetectors.simulate_waveforms( mcevents::AbstractVector{<:NamedTuple}, sim::Simulation{T},
                             output_dir::AbstractString, 
                             output_base_name::AbstractString = "generated_waveforms";
                             chunk_n_physics_events::Int = 1000, 
                             Δt::RealQuantity = 4u"ns",
                             max_nsteps::Int = 1000,
                             diffusion::Bool = false,
                             self_repulsion::Bool = false,
                             number_of_carriers::Int = 1,
                             number_of_shells::Int = 1,
                             max_interaction_distance::Union{<:Real, <:LengthQuantity} = NaN,
                             end_drift_when_no_field::Bool = true,
                             geometry_check::Bool = false,
                             verbose = false) where {T <: SSDFloat}
    n_total_physics_events = length(mcevents)
    Δtime = T(to_internal_units(Δt)) 
    n_contacts = length(sim.detector.contacts)
    @info "Detector has $(n_contacts) contact(s)"
    if !ispath(output_dir) mkpath(output_dir) end
    nfmt(i::Int) = format(i, zeropadding = true, width = length(digits(n_total_physics_events)))
    evt_ranges = chunked_ranges(n_total_physics_events, chunk_n_physics_events)
    @info "-> $(length(mcevents)) events to simulate."

    for evtrange in evt_ranges
        ofn = joinpath(output_dir, "$(output_base_name)_evts_$(nfmt(first(evtrange)))-$(nfmt(last(evtrange))).h5")
        @info "Now simulating $(evtrange) and storing it in\n\t \"$ofn\""
<<<<<<< HEAD
        mcevents_sub = simulate_waveforms(mcevents[evtrange], sim; Δt, max_nsteps, diffusion, self_repulsion, number_of_carriers, number_of_shells, max_interaction_distance, verbose)

        # LH5 can't handle CartesianPoint, turn positions into CartesianVectors which will be saved as SVectors
        pos_vec = VectorOfVectors([[CartesianPoint(p...) - cartesian_zero for p in ps] for ps in mcevents_sub.pos])
        new_mcevents_sub = TypedTables.Table(merge(Tables.columns(mcevents_sub), (pos = pos_vec,)))
=======
        mcevents_sub = simulate_waveforms(mcevents[evtrange], sim; Δt, max_nsteps, diffusion, self_repulsion, number_of_carriers, number_of_shells, max_interaction_distance, end_drift_when_no_field, geometry_check, verbose)
>>>>>>> 314e52bf

        LegendHDF5IO.lh5open(ofn, "w") do h5f
            LegendHDF5IO.writedata(h5f.data_store, "generated_waveforms", new_mcevents_sub)
        end        
    end    
end

end # module LegendHDF5IO<|MERGE_RESOLUTION|>--- conflicted
+++ resolved
@@ -52,15 +52,11 @@
     for evtrange in evt_ranges
         ofn = joinpath(output_dir, "$(output_base_name)_evts_$(nfmt(first(evtrange)))-$(nfmt(last(evtrange))).h5")
         @info "Now simulating $(evtrange) and storing it in\n\t \"$ofn\""
-<<<<<<< HEAD
-        mcevents_sub = simulate_waveforms(mcevents[evtrange], sim; Δt, max_nsteps, diffusion, self_repulsion, number_of_carriers, number_of_shells, max_interaction_distance, verbose)
+        mcevents_sub = simulate_waveforms(mcevents[evtrange], sim; Δt, max_nsteps, diffusion, self_repulsion, number_of_carriers, number_of_shells, max_interaction_distance, end_drift_when_no_field, geometry_check, verbose)
 
         # LH5 can't handle CartesianPoint, turn positions into CartesianVectors which will be saved as SVectors
         pos_vec = VectorOfVectors([[CartesianPoint(p...) - cartesian_zero for p in ps] for ps in mcevents_sub.pos])
         new_mcevents_sub = TypedTables.Table(merge(Tables.columns(mcevents_sub), (pos = pos_vec,)))
-=======
-        mcevents_sub = simulate_waveforms(mcevents[evtrange], sim; Δt, max_nsteps, diffusion, self_repulsion, number_of_carriers, number_of_shells, max_interaction_distance, end_drift_when_no_field, geometry_check, verbose)
->>>>>>> 314e52bf
 
         LegendHDF5IO.lh5open(ofn, "w") do h5f
             LegendHDF5IO.writedata(h5f.data_store, "generated_waveforms", new_mcevents_sub)
