--- conflicted
+++ resolved
@@ -6,16 +6,9 @@
 geom_atol_zero(::Type{Float32})::Float32 = 1e-9
 geom_atol_zero(::Type{Float64})::Float64 = 1e-12
 
-<<<<<<< HEAD
-function geom_round(v::T)::T where {T}
-    return isapprox(v, 0, atol = geom_atol_zero(T)) ? T(0) : round(v, sigdigits = geom_sigdigits(T))
-end
-function geom_round(cyl::Cylindrical{T})::Cylindrical{T} where T
-    return Cylindrical{T}(geom_round(cyl.r),geom_round(cyl.θ),geom_round(cyl.z))
-end
-=======
-function geom_round(v::T)::T where {T <: AbstractFloat} 
+function geom_round(v::T)::T where {T} 
     return isapprox(v, 0, atol = geom_atol_zero(T)) ? 0 : round(v, sigdigits = geom_sigdigits(T))
 end
-
->>>>>>> bca3e554
+function geom_round(cyl::CylindricalPoint{T})::CylindricalPoint{T} where T
+    return Cylindrical{T}(geom_round(cyl.r),geom_round(cyl.φ),geom_round(cyl.z))
+end