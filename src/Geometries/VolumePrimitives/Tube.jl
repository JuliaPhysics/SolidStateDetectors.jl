--- conflicted
+++ resolved
@@ -28,13 +28,8 @@
     else
         @warn "please specify a height of the Tube 'h'"
     end
-<<<<<<< HEAD
     
     φ_interval =  if haskey(dict, "phi") 
-=======
-
-    phi_interval =  if haskey(dict, "phi")
->>>>>>> ba86e647
         Interval(geom_round(T(deg2rad(dict["phi"]["from"]))), geom_round(T(deg2rad(dict["phi"]["to"]))))
     else
         Interval(geom_round(T(deg2rad(0))), geom_round(T(deg2rad(360))))
@@ -58,27 +53,15 @@
     return Tube{T}(Dict{Any,Any}(dict), inputunit_dict)
 end
 
-<<<<<<< HEAD
-function in(point::CartesianPoint{T}, tube::Tube{T}) where {T <: SSDFloat}
-    ismissing(tube.translate) ? nothing : point -= tube.translate
-    point = CylindricalPoint(point)
-    return point.r in tube.r_interval && point.φ in tube.φ_interval && point.z in tube.z_interval
-end
-
-function in(point::CylindricalPoint{T}, tube::Tube{T}) where {T <: SSDFloat}
-    ismissing(tube.translate) ? nothing : point = CylindricalPoint(CartesianPoint(point) - tube.translate)
-    return point.r in tube.r_interval && point.φ in tube.φ_interval && point.z in tube.z_interval
-=======
-function in(point::CartesianPoint{T}, tube::Tube{T}) where T
+function in(point::CartesianPoint{T}, tube::Tube{T})::Bool where {T <: SSDFloat}
     (ismissing(tube.translate) || tube.translate == CartesianVector{T}(0.0,0.0,0.0)) ? nothing : point -= tube.translate
     point = convert(CylindricalPoint,point)
     return (point.r in tube.r_interval && point.φ in tube.φ_interval && point.z in tube.z_interval)
 end
 
-function in(point::CylindricalPoint{T}, tube::Tube{T}) where T
+function in(point::CylindricalPoint{T}, tube::Tube{T})::Bool where {T <: SSDFloat}
     (ismissing(tube.translate) || tube.translate == CartesianVector{T}(0.0,0.0,0.0)) ? nothing  : point = CylindricalPoint(CartesianPoint(point)-tube.translate)
     return (point.r in tube.r_interval && point.φ in tube.φ_interval && point.z in tube.z_interval)
->>>>>>> ba86e647
 end
 
 
