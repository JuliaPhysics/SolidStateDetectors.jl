--- conflicted
+++ resolved
@@ -64,7 +64,7 @@
 
 
 function get_important_points(t::Tube{T}, ::Val{:r})::Vector{T} where {T <: SSDFloat}
-    return T[t.r_interval.left, t.r_interval.right] 
+    return T[t.r_interval.left, t.r_interval.right]
 end
 
 function get_important_points(t::Tube{T}, ::Val{:φ})::Vector{T} where {T <: SSDFloat}
@@ -75,29 +75,24 @@
     return T[t.z_interval.left, t.z_interval.right]
 end
 
-<<<<<<< HEAD
-function get_z(t::Tube)
-    return t.z_interval.left, t.z_interval.right
+function get_important_points(t::Tube{T}, ::Val{:x})::Vector{T} where {T <: SSDFloat}
+    @warn "Not yet implemented"
+    return T[]
+end
+
+function get_important_points(t::Tube{T}, ::Val{:y})::Vector{T} where {T <: SSDFloat}
+    @warn "Not yet implemented"
+    return T[]
 end
 
 function sample(c::Tube{T}, stepsize::Vector{T}) where T
     samples = CylindricalPoint[]
-    for r in get_r(c)[1]:stepsize[1]:get_r(c)[2]
-        for φ in get_φ(c)[1]:stepsize[2]:get_φ(c)[2]
-            for z in get_z(c)[1]:stepsize[3]:get_z(c)[2]
+    for r in c.r_interval.left:stepsize[1]: c.r_interval.right
+        for φ in c.φ_interval.left:stepsize[2]: c.φ_interval.right
+            for z in c.z_interval.left:stepsize[3]: c.z_interval.right
                 push!(samples, CylindricalPoint{T}(r,φ,z))
             end
         end
     end
     return samples
-end
-=======
-function get_important_points(t::Tube{T}, ::Val{:x})::Vector{T} where {T <: SSDFloat}
-    @warn "Not yet implemented"
-    return T[]
-end
-function get_important_points(t::Tube{T}, ::Val{:y})::Vector{T} where {T <: SSDFloat}
-    @warn "Not yet implemented"
-    return T[]
-end
->>>>>>> ceab5c4c
+end