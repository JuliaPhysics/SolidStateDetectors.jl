struct SSDCone{T} <: AbstractGeometry{T, 3} ## Only upright Cones at the moment, Convention: counterclockwise \alpha \beta γ; γ is the 90 deg angle,
    hierarchy::Int
    rStart1::T
    rStop1::T
    rStart2::T
    rStop2::T
    φStart::T
    φStop::T
    zStart::T
    zStop::T

    translate::SVector{3,T}
    rotate::SMatrix{3,3,T}
    # α1::T
    # α2::T
    # α::T  #Convention: counterclockwise α β γ; γ is the 90 deg angle
    # β::T
end



function SSDCone{T}(hierarchy::Int, rStart1::T, rStop1::T, rStart2::T, rStop2::T, φStart::T, φStop::T, zStart::T, zStop::T, translate::SVector{3,T}, rotX::T, rotY::T, rotZ::T) where {T}
    rotationMatrix::SMatrix{3,3,T} = SMatrix{3,3,T}([1 0 0;
                                                    0 cos(rotX) -sin(rotX);
                                                    0 sin(rotX) cos(rotX)]) *
                                    SMatrix{3,3,T}([cos(rotY) 0 sin(rotY);
                                                    0 1 0;
                                                    -sin(rotY) 0 cos(rotY)]) *
                                     SMatrix{3,3,T}([cos(rotZ) -sin(rotZ) 0;
                                                    sin(rotZ) cos(rotZ) 0;
                                                    0 0 1])

    SSDCone{T}(hierarchy, rStart1, rStop1, rStart2, rStop2, φStart, φStop, zStart, zStop, translate, rotationMatrix)
end

function in(point::CylindricalPoint{T}, cone::SSDCone{T}) where T
    if ( point.z in ClosedInterval{T}(cone.zStart,cone.zStop) ) && ( point.φ in ClosedInterval{T}(cone.φStart,cone.φStop) ) && ( point.r in ClosedInterval{T}(minimum([cone.rStart1,cone.rStart2,cone.rStop1,cone.rStop2]), maximum([cone.rStart1,cone.rStart2,cone.rStop1,cone.rStop2])) )

        r1,r2 = get_intersection_rs_for_given_z(point.z,cone)
        if point.r in ClosedInterval{T}(r1,r2)
            return true
        else
            return false
        end

    else
        return false
    end
end

function get_intersection_rs_for_given_z(z::T, c::SSDCone{T}) where {T}
    r1::T = ( (c.rStart1*c.zStop - c.zStart*c.rStart2) * (T(0.0) - T(1.0)) - (c.rStart1 - c.rStart2) * (T(0.0)*z - z*T(1.0)) ) / ( (c.rStart1 - c.rStart2) * (z - z) - (c.zStart - c.zStop) * (T(0.0) - T(1.0)) )
    r2::T = ( (c.rStop1*c.zStop - c.zStart*c.rStop2) * (T(0.0) - T(1.0)) - (c.rStop1 - c.rStop2) * (T(0.0)*z - z*T(1.0)) ) / ( (c.rStop1 - c.rStop2) * (z - z) - (c.zStart - c.zStop) * (T(0.0) - T(1.0)) )
    r1,r2
end

function in(point::CartesianPoint{T}, cone::SSDCone{T}) where T
    point = convert(CylindricalPoint,point)
    point in cone
end

function get_diagonal_r_from_z(cone::SSDCone{T}, z::T) where T
    if cone.orientation == :top_right
        r = tan(cone.β)*(z-cone.z_interval.left)
        return geom_round(T(cone.r_interval.right - r))
    elseif cone.orientation == :top_left
        r = tan(cone.α)*(z-cone.z_interval.left)
        return geom_round(T(cone.r_interval.left + r))
    elseif cone.orientation == :bottom_right
        r = tan(cone.α)*(z-cone.z_interval.left)
        return geom_round(T(cone.r_interval.left + r))
    elseif cone.orientation == :bottom_left
        r =  tan(cone.β)*(cone.z_interval.right -z)
        return geom_round(T(cone.r_interval.left + r))
    end
end

function SSDCone{T}(dict::Union{Dict{Any, Any},Dict{String,Any}}, inputunit::Unitful.Units)::SSDCone{T} where {T <: SSDFloat}
    haskey(dict, "hierarchy") ? h::Int = dict["hierarchy"] : h = 1
    haskey(dict, "translate") ? translate::SVector{3,T} = dict["translate"] : translate = SVector{3,T}(0,0,0)
    haskey(dict, "rotX") ? rotX::T = deg2rad(dict["rotX"]) : rotX = T(0.0)
    haskey(dict, "rotY") ? rotY::T = deg2rad(dict["rotY"]) : rotY = T(0.0)
    haskey(dict, "rotZ") ? rotZ::T = deg2rad(dict["rotZ"]) : rotZ = T(0.0)
    return SSDCone{T}(h,
        geom_round(ustrip(uconvert(u"m", T(dict["rStart1"]) * inputunit ))),
        geom_round(ustrip(uconvert(u"m", T(dict["rStop1"]) * inputunit))),
        geom_round(ustrip(uconvert(u"m", T(dict["rStart2"]) * inputunit ))),
        geom_round(ustrip(uconvert(u"m", T(dict["rStop2"]) * inputunit))),
        geom_round(T(deg2rad(dict["phiStart"]))),
        geom_round(T(deg2rad(dict["phiStop"]))),
        geom_round(ustrip(uconvert(u"m", T(dict["zStart"]) * inputunit ))),
        geom_round(ustrip(uconvert(u"m", T(dict["zStop"]) * inputunit))),
        translate, rotX, rotY, rotZ)
end

function Geometry(T::DataType, t::Val{:SSDCone}, dict::Dict{Any, Any}, inputunit::Unitful.Units)
    return SSDCone{T}(dict, inputunit)
end

<<<<<<< HEAD
function get_r(c::SSDCone)
    return c.rStart1, c.rStop1, c.rStart2, c.rStop2
end

function get_φ(c::SSDCone)
    return c.φStart, c.φStop
end

function get_z(c::SSDCone)
    return c.zStart, c.zStop
end



function sample(c::SSDCone{T}, stepsize::Vector{T}) where T
    samples = CylindricalPoint[]
    for z in c.zStart:stepsize[3]:c.zStop
        for φ in c.φStart:stepsize[2]:c.φStop
            for r in get_intersection_rs_for_given_z(z,c)[1]:stepsize[1]:get_intersection_rs_for_given_z(z,c)[2]
                push!(samples, CylindricalPoint{T}(r,φ,z))
            end
        end
    end
    return samples
=======

function get_important_points(c::SSDCone{T})::NTuple{3, Vector{T}} where {T <: SSDFloat}
    v1::Vector{T} = T[c.r_interval.left, c.r_interval.right] #[g.x[1], g.x[2]]
    v2::Vector{T} = T[c.φ_interval.left, c.φ_interval.right]
    v3::Vector{T} = T[c.z_interval.left, c.z_interval.right]
    return v1, v2, v3
>>>>>>> ceab5c4c
end<|MERGE_RESOLUTION|>--- conflicted
+++ resolved
@@ -97,19 +97,17 @@
     return SSDCone{T}(dict, inputunit)
 end
 
-<<<<<<< HEAD
-function get_r(c::SSDCone)
-    return c.rStart1, c.rStop1, c.rStart2, c.rStop2
+function get_important_points(c::SSDCone{T}, ::Val{:r})::Vector{T} where {T <: SSDFloat}
+    return T[c.rStart1, c.rStop1, c.rStart2, c.rStop2]
 end
 
-function get_φ(c::SSDCone)
-    return c.φStart, c.φStop
+function get_important_points(c::SSDCone{T}, ::Val{:φ})::Vector{T} where {T <: SSDFloat}
+    return T[c.φStart, c.φStop]
 end
 
-function get_z(c::SSDCone)
-    return c.zStart, c.zStop
+function get_important_points(c::SSDCone{T}, ::Val{:z})::Vector{T} where {T <: SSDFloat}
+    return T[c.zStart, c.zStop]
 end
-
 
 
 function sample(c::SSDCone{T}, stepsize::Vector{T}) where T
@@ -122,12 +120,4 @@
         end
     end
     return samples
-=======
-
-function get_important_points(c::SSDCone{T})::NTuple{3, Vector{T}} where {T <: SSDFloat}
-    v1::Vector{T} = T[c.r_interval.left, c.r_interval.right] #[g.x[1], g.x[2]]
-    v2::Vector{T} = T[c.φ_interval.left, c.φ_interval.right]
-    v3::Vector{T} = T[c.z_interval.left, c.z_interval.right]
-    return v1, v2, v3
->>>>>>> ceab5c4c
 end