--- conflicted
+++ resolved
@@ -1,146 +1,137 @@
-# This file is a part of SolidStateDetectors.jl, licensed under the MIT License (MIT).
-
-__precompile__(true)
-
-module SolidStateDetectors
-
-using LinearAlgebra
-using Random
-using Statistics
-
-import Adapt
-using ArraysOfArrays
-using FillArrays
-using Format
-using Interpolations
-using IntervalSets
-using JSON
-using KernelAbstractions
-using LaTeXStrings
-using LightXML
-using ParallelProcessingTools
-using ProgressMeter
-using RadiationDetectorSignals
-using RecipesBase
-using Requires
-using Rotations
-using StaticArrays
-using StatsBase
-using Unitful
-using UnitfulAtomic
-using YAML
-
-include("ka_compat.jl")
-
-include("ConstructiveSolidGeometry/ConstructiveSolidGeometry.jl")
-using .ConstructiveSolidGeometry
-using .ConstructiveSolidGeometry:
-            CylindricalPoint, CartesianPoint, AbstractCoordinatePoint, _convert_point,
-            CartesianVector, CylindricalVector, AbstractCoordinateVector,
-            Cartesian, Cylindrical, AbstractCoordinateSystem, CoordinateSystemType,
-            Geometry, AbstractGeometry, AbstractSurfacePrimitive,
-            parse_rotation_matrix, parse_translate_vector, parse_CSG_transformation,
-            transform, CSG_dict, Transformations, combine_transformations,
-            ConfigFileError, _parse_value,
-            LengthQuantity, AngleQuantity, get_scale
-        
-import .ConstructiveSolidGeometry: sample, to_internal_units, from_internal_units
-export CartesianPoint, CartesianVector, CylindricalPoint
-
-import Clustering
-import DataStructures
-import Distributions
-import SpecialFunctions
-import GPUArrays
-import IntervalSets
-import OrderedCollections
-import Tables
-import TypedTables
-
-import Base: size, sizeof, length, getindex, setindex!, axes, getproperty, broadcast,
-             range, ndims, eachindex, enumerate, iterate, IndexStyle, eltype, in, convert,
-             show, print, println, display, +, -, &, *
-
-export SolidStateDetector
-export SSD_examples
-
-export Grid, GridPoint
-
-export ElectricPotential, PointTypes, EffectiveChargeDensity, DielectricDistribution, WeightingPotential, ElectricField
-export apply_initial_state!
-export calculate_electric_potential!, calculate_weighting_potential!, calculate_electric_field!, calculate_drift_fields!
-<<<<<<< HEAD
-export ElectricFieldChargeDriftModel, ADLChargeDriftModel, IsotropicChargeDriftModel, InactiveLayerChargeDriftModel
-export LinearImpurityDensity, LinBouleImpurityDensity, LinExpBouleImpurityDensity, ThermalDiffusionLithiumDensity, PtypePNJunctionImpurityDensity
-export NoChargeTrappingModel, BoggsChargeTrappingModel, ConstantLifetimeChargeTrappingModel, CombinedChargeTrappingModel
-=======
-export ElectricFieldChargeDriftModel, ADLChargeDriftModel, ADL2016ChargeDriftModel, IsotropicChargeDriftModel
-export NoChargeTrappingModel, BoggsChargeTrappingModel
->>>>>>> 1aadc213
-export get_active_volume, is_depleted, estimate_depletion_voltage
-export calculate_stored_energy, calculate_mutual_capacitance, calculate_capacitance_matrix
-export simulate_waveforms
-export run_geant4_simulation
-export Simulation, simulate!
-export Event, drift_charges!
-export add_baseline_and_extend_tail
-export NBodyChargeCloud
-<<<<<<< HEAD
-    
-=======
-export LinBouleImpurityDensity, ParBouleImpurityDensity, LinExpBouleImpurityDensity, ParExpBouleImpurityDensity
-
->>>>>>> 1aadc213
-using Unitful: RealOrRealQuantity as RealQuantity
-const SSDFloat = Union{Float16, Float32, Float64}
-
-abstract type ChargeCarrier end
-abstract type Electron <: ChargeCarrier end 
-abstract type Hole <: ChargeCarrier end
-
-include("examples.jl")
-
-include("Units.jl")
-include("Axes/DiscreteAxis.jl")
-include("World/World.jl")
-include("Grids/Grids.jl")
-
-include("MaterialProperties/MaterialProperties.jl")
-include("Config/Config.jl")
-include("ChargeDensities/ChargeDensities.jl")
-include("ImpurityDensities/ImpurityDensities.jl")
-include("ChargeDriftModels/ChargeDriftModels.jl")
-
-include("ScalarPotentials/ScalarPotential.jl")
-
-include("ChargeTrapping/ChargeTrapping.jl")
-include("SolidStateDetector/DetectorGeometries.jl")
-
-include("PotentialCalculation/PotentialCalculation.jl")
-
-include("ElectricField/ElectricField.jl")
-
-include("ChargeCloudModels/ChargeCloudModels.jl")
-include("ChargeDrift/ChargeDrift.jl")
-include("SignalGeneration/SignalGeneration.jl")
-
-include("ChargeStatistics/ChargeStatistics.jl")
-include("ChargeClustering/ChargeClustering.jl")
-
-include("Simulation/Simulation.jl")
-include("Event/Event.jl")
-include("MCEventsProcessing/MCEventsProcessing.jl")
-
-include("IO/IO.jl")
-
-include("PlotRecipes/PlotRecipes.jl")
-export @P_str # protected strings to overwrite plot labels with units
-
-
-function __init__()
-    @require LegendHDF5IO ="c9265ca6-b027-5446-b1a4-febfa8dd10b0" begin
-        include("../ext/SolidStateDetectorsLegendHDF5IOExt.jl")
-    end
-end
-
-end # module
+# This file is a part of SolidStateDetectors.jl, licensed under the MIT License (MIT).
+
+__precompile__(true)
+
+module SolidStateDetectors
+
+using LinearAlgebra
+using Random
+using Statistics
+
+import Adapt
+using ArraysOfArrays
+using FillArrays
+using Format
+using Interpolations
+using IntervalSets
+using JSON
+using KernelAbstractions
+using LaTeXStrings
+using LightXML
+using ParallelProcessingTools
+using ProgressMeter
+using RadiationDetectorSignals
+using RecipesBase
+using Requires
+using Rotations
+using StaticArrays
+using StatsBase
+using Unitful
+using UnitfulAtomic
+using YAML
+
+include("ka_compat.jl")
+
+include("ConstructiveSolidGeometry/ConstructiveSolidGeometry.jl")
+using .ConstructiveSolidGeometry
+using .ConstructiveSolidGeometry:
+            CylindricalPoint, CartesianPoint, AbstractCoordinatePoint, _convert_point,
+            CartesianVector, CylindricalVector, AbstractCoordinateVector,
+            Cartesian, Cylindrical, AbstractCoordinateSystem, CoordinateSystemType,
+            Geometry, AbstractGeometry, AbstractSurfacePrimitive,
+            parse_rotation_matrix, parse_translate_vector, parse_CSG_transformation,
+            transform, CSG_dict, Transformations, combine_transformations,
+            ConfigFileError, _parse_value,
+            LengthQuantity, AngleQuantity, get_scale
+        
+import .ConstructiveSolidGeometry: sample, to_internal_units, from_internal_units
+export CartesianPoint, CartesianVector, CylindricalPoint
+
+import Clustering
+import DataStructures
+import Distributions
+import SpecialFunctions
+import GPUArrays
+import IntervalSets
+import OrderedCollections
+import Tables
+import TypedTables
+
+import Base: size, sizeof, length, getindex, setindex!, axes, getproperty, broadcast,
+             range, ndims, eachindex, enumerate, iterate, IndexStyle, eltype, in, convert,
+             show, print, println, display, +, -, &, *
+
+export SolidStateDetector
+export SSD_examples
+
+export Grid, GridPoint
+
+export ElectricPotential, PointTypes, EffectiveChargeDensity, DielectricDistribution, WeightingPotential, ElectricField
+export apply_initial_state!
+export calculate_electric_potential!, calculate_weighting_potential!, calculate_electric_field!, calculate_drift_fields!
+export ElectricFieldChargeDriftModel, ADLChargeDriftModel, ADL2016ChargeDriftModel, IsotropicChargeDriftModel, InactiveLayerChargeDriftModel
+export LinearImpurityDensity, ThermalDiffusionLithiumDensity, PtypePNJunctionImpurityDensity
+export LinBouleImpurityDensity, ParBouleImpurityDensity, LinExpBouleImpurityDensity, ParExpBouleImpurityDensity
+export NoChargeTrappingModel, BoggsChargeTrappingModel, ConstantLifetimeChargeTrappingModel, CombinedChargeTrappingModel
+export get_active_volume, is_depleted, estimate_depletion_voltage
+export calculate_stored_energy, calculate_mutual_capacitance, calculate_capacitance_matrix
+export simulate_waveforms
+export run_geant4_simulation
+export Simulation, simulate!
+export Event, drift_charges!
+export add_baseline_and_extend_tail
+export NBodyChargeCloud
+
+using Unitful: RealOrRealQuantity as RealQuantity
+const SSDFloat = Union{Float16, Float32, Float64}
+
+abstract type ChargeCarrier end
+abstract type Electron <: ChargeCarrier end 
+abstract type Hole <: ChargeCarrier end
+
+include("examples.jl")
+
+include("Units.jl")
+include("Axes/DiscreteAxis.jl")
+include("World/World.jl")
+include("Grids/Grids.jl")
+
+include("MaterialProperties/MaterialProperties.jl")
+include("Config/Config.jl")
+include("ChargeDensities/ChargeDensities.jl")
+include("ImpurityDensities/ImpurityDensities.jl")
+include("ChargeDriftModels/ChargeDriftModels.jl")
+
+include("ScalarPotentials/ScalarPotential.jl")
+
+include("ChargeTrapping/ChargeTrapping.jl")
+include("SolidStateDetector/DetectorGeometries.jl")
+
+include("PotentialCalculation/PotentialCalculation.jl")
+
+include("ElectricField/ElectricField.jl")
+
+include("ChargeCloudModels/ChargeCloudModels.jl")
+include("ChargeDrift/ChargeDrift.jl")
+include("SignalGeneration/SignalGeneration.jl")
+
+include("ChargeStatistics/ChargeStatistics.jl")
+include("ChargeClustering/ChargeClustering.jl")
+
+include("Simulation/Simulation.jl")
+include("Event/Event.jl")
+include("MCEventsProcessing/MCEventsProcessing.jl")
+
+include("IO/IO.jl")
+
+include("PlotRecipes/PlotRecipes.jl")
+export @P_str # protected strings to overwrite plot labels with units
+
+
+function __init__()
+    @require LegendHDF5IO ="c9265ca6-b027-5446-b1a4-febfa8dd10b0" begin
+        include("../ext/SolidStateDetectorsLegendHDF5IOExt.jl")
+    end
+end
+
+end # module