--- conflicted
+++ resolved
@@ -159,7 +159,6 @@
         end
     end
 
-<<<<<<< HEAD
     el_field_itp     = interpolated_vectorfield(sim.electric_field.data      , sim.electric_field.grid) #Interpolate the Electric fields, in which the charges will drift. Is passed to the drift function.
     el_field_itp_inv = interpolated_vectorfield(sim.electric_field.data .* -1, sim.electric_field.grid)
     spawn_positions = spawn_positions[findall(ipos -> ((spacing-1)+ipos)%spacing == 0, 1:length(spawn_positions))]
@@ -173,65 +172,28 @@
                 seriescolor --> :white
                 label --> ""
                 x, y = if dim_symbol == :φ
-                    broadcast(x -> x[1] * cos(v) + x[2] * sin(v), path), #project to the φ-plane
-                    broadcast(x -> x[3], path)
+                    broadcast(x -> x[1] * cos(v) + x[2] * sin(v), path)*internal_length_unit, #project to the φ-plane
+                    broadcast(x -> x[3], path)*internal_length_unit
                 elseif dim_symbol == :x
-                    broadcast(x -> x[2], path),
-                    broadcast(x -> x[3], path)
+                    broadcast(x -> x[2], path)*internal_length_unit,
+                    broadcast(x -> x[3], path)*internal_length_unit
                 elseif dim_symbol == :y
-                    broadcast(x -> x[1], path),
-                    broadcast(x -> x[3], path)
+                    broadcast(x -> x[1], path)*internal_length_unit,
+                    broadcast(x -> x[3], path)*internal_length_unit
                 elseif dim_symbol == :z
                     if S == Cylindrical
                         projection --> :polar
                         path = CylindricalPoint.(path)
-                        broadcast(x -> x[2], path),
-                        broadcast(x -> x[1], path)
+                        broadcast(x -> x[2], path)*internal_angle_unit,
+                        broadcast(x -> x[1], path)*internal_length_unit
                     else
-                        broadcast(x -> x[1], path),
-                        broadcast(x -> x[2], path)
-=======
-    el_field_itp     = get_interpolated_drift_field(sim.electric_field.data      , sim.electric_field.grid) #Interpolate the Electric fields, in which the charges will drift. Is passed to the drift function.
-    el_field_itp_inv = get_interpolated_drift_field(sim.electric_field.data .* -1, sim.electric_field.grid)
-
-    for (ipos, pos) in enumerate(spawn_positions) # Charge drift and plotting loop. Not optimized for speed, but it doesnt have to be. Uses low level drift function for more contorl.
-        for el_field in (el_field_itp, el_field_itp_inv)
-            if ((spacing-1)+ipos)%spacing == 0
-                path = CartesianPoint{T}[CartesianPoint{T}(0.0,0.0,0.0) for i in 1:max_nsteps]
-                _drift_charge!(path, Vector{T}(undef, max_nsteps), sim.detector, sim.point_types, sim.electric_potential.grid, CartesianPoint(pos), T(1e-9), el_field, verbose = false )
-                filter!(x->x != CartesianPoint{T}(0.0,0.0,0.0), path)
-                @series begin
-                    seriescolor --> :white
-                    label --> ""
-                    x, y = if dim_symbol == :φ
-                        map(x -> x[1] * cos(v) + x[2] * sin(v), path)*internal_length_unit, #project to the φ-plane
-                        map(x -> x[3], path)*internal_length_unit
-                    elseif dim_symbol == :x
-                        map(x -> x[2], path)*internal_length_unit,
-                        map(x -> x[3], path)*internal_length_unit
-                    elseif dim_symbol == :y
-                        map(x -> x[1], path)*internal_length_unit,
-                        map(x -> x[3], path)*internal_length_unit
-                    elseif dim_symbol == :z
-                        if S == Cylindrical
-                            projection --> :polar
-                            path = CylindricalPoint.(path)
-                            map(x -> x[2], path)*internal_angle_unit,
-                            map(x -> x[1], path)*internal_length_unit
-                        else
-                            map(x -> x[1], path)*internal_length_unit,
-                            map(x -> x[2], path)*internal_length_unit
-                        end
-                    elseif dim_symbol == :r
-                        path = CylindricalPoint.(path)
-                        map(x -> x[2], path)*internal_angle_unit,
-                        map(x -> x[3], path)*internal_length_unit
->>>>>>> 6ada5f25
+                        broadcast(x -> x[1], path)*internal_length_unit,
+                        broadcast(x -> x[2], path)*internal_length_unit
                     end
                 elseif dim_symbol == :r
                     path = CylindricalPoint.(path)
-                    broadcast(x -> x[2], path),
-                    broadcast(x -> x[3], path)
+                    broadcast(x -> x[2], path)*internal_angle_unit,
+                    broadcast(x -> x[3], path)*internal_length_unit
                 end
                 x, y
             end
