function _get_potential_plot_information(::ElectricPotential)::Tuple{Symbol, Tuple{Real, Real}, String, Unitful.Units}
    return (:viridis, (-Inf, Inf), "Electric Potential", internal_voltage_unit)
end

function _get_potential_plot_information(::WeightingPotential)::Tuple{Symbol, Tuple{Real, Real}, String, Unitful.Units}
    return (:viridis, (0, 1), "Weighting Potential", Unitful.NoUnits)
end

function _get_potential_plot_information(::EffectiveChargeDensity)::Tuple{Symbol, Tuple{Real, Real}, String, Unitful.Units}
    return (:inferno, (-Inf, Inf), "Effective Charge Density", u"V * m")
end

function _get_potential_plot_information(::PointTypes)::Tuple{Symbol, Tuple{Real, Real}, String, Unitful.Units}
    return (:viridis, (0, 7), "Point Type Map", Unitful.NoUnits)
end

function get_crosssection_idx_and_value(grid::Grid, ::Any, ::Any, ::Any)
    error(ArgumentError, ": The cross section your are trying to plot is not given in the right format.\nPlease pass a number with matching or no units.")
end


## Potentials with cylindrical grids

function get_crosssection_idx_and_value(grid::CylindricalGrid{T}, r::Union{Real, LengthQuantity, Missing}, φ::Union{Real, AngleQuantity, Missing}, z::Union{Real, LengthQuantity, Missing})::Tuple{Symbol,Int,T,Unitful.Units} where {T <: SSDFloat}

    cross_section::Symbol, idx::Int, units::Unitful.Units = if ismissing(φ) && ismissing(r) && ismissing(z)
        return get_crosssection_idx_and_value(grid, r, T(0.0), z)
    elseif !ismissing(φ) && ismissing(r) && ismissing(z)
        φ_rad::T = T(to_internal_units(φ isa Real ? deg2rad(φ) : φ))
        while !(grid.φ.interval.left <= φ_rad <= grid.φ.interval.right) && grid.φ.interval.right != grid.φ.interval.left
            if φ_rad > grid.φ.interval.right
                φ_rad -= width(grid.φ.interval)
            elseif φ_rad < grid.φ.interval.left
                φ_rad += width(grid.φ.interval)
            end
        end
        :φ, searchsortednearest(grid.φ, φ_rad), φ isa Real ? u"°" : unit(φ)
    elseif ismissing(φ) && !ismissing(r) && ismissing(z)
        :r, searchsortednearest(grid.r, T(to_internal_units(r))), r isa Real ? internal_length_unit : unit(r)
    elseif ismissing(φ) && ismissing(r) && !ismissing(z)
        :z, searchsortednearest(grid.z, T(to_internal_units(z))), z isa Real ? internal_length_unit : unit(z)
    else
        error(ArgumentError, ": Only one of the keywords `r, φ, z` is allowed.")
    end

    value::T = if cross_section == :φ
        rad2deg(grid.φ[idx])
    elseif cross_section == :r
        grid.r[idx]
    elseif cross_section == :z
        grid.z[idx]
    end

    cross_section, idx, value, units
end

@recipe function f(sp::ScalarPotential{T,3,Cylindrical}; r = missing, φ = missing, z = missing, contours_equal_potential = false, full_det = false) where {T <: SSDFloat}

    gradient::Symbol, clims::Tuple{Real, Real}, name::String, punit::Unitful.Units = _get_potential_plot_information(sp)

    if !(sp.grid[2][end] - sp.grid[2][1] ≈ 2π) sp = get_2π_potential(sp, n_points_in_φ = 72) end

    grid::CylindricalGrid{T} = sp.grid
    cross_section::Symbol, idx::Int, value::T, units::Unitful.Units = get_crosssection_idx_and_value(grid, r, φ, z)
    
    title --> name * " @ $(cross_section) = $(round(units, Float64(uconvert(units,value*(cross_section == :φ ? u"°" : internal_length_unit))), sigdigits=3))"
    colorbar_title --> name
    seriescolor --> gradient
    clims --> clims
    unitformat --> :slash

    sp, cross_section, idx, value, punit, contours_equal_potential, full_det
end

@recipe function f(sp::ScalarPotential{T,3,Cylindrical}, cross_section::Symbol, idx::Int, value::T, punit::Unitful.Units, contours_equal_potential::Bool, full_det::Bool) where {T <: SSDFloat}

<<<<<<< HEAD
@recipe function f(point_types::PointTypes{T,3,Cylindrical}; r = missing, φ = missing, z = missing, full_det = false) where {T <: SSDFloat}

    if !(point_types.grid[2][end] - point_types.grid[2][1] ≈ 2π)
        point_types = get_2π_potential(point_types, n_points_in_φ = 72)
    end

    grid::CylindricalGrid{T} = point_types.grid
    cross_section::Symbol, idx::Int, value::T = get_crosssection_idx_and_value(grid, r, φ, z)

    seriescolor --> :viridis
    clims --> (0,7)
    title --> "Point Type Map @ $(cross_section) = $(round(value,sigdigits=2))"*(cross_section == :φ ? "°" : "m")

    PointTypes(point_types.data .& 0x07, point_types.grid), cross_section, idx, value, false, full_det
end

@recipe function f(sp::ScalarPotential{T,3,Cylindrical}, cross_section::Symbol, idx::Int, value::T, contours_equal_potential::Bool = false, full_det::Bool = false) where {T <: SSDFloat}
=======
>>>>>>> 6ada5f25
    grid::CylindricalGrid{T} = sp.grid

    @series begin
        seriestype := :heatmap
        foreground_color_border --> nothing
        tick_direction --> :out
        unitformat --> :slash
        if cross_section == :φ
            aspect_ratio --> 1
            xguide --> "r"
            yguide --> "z"
            xlims --> (grid.r[1],grid.r[end])
            ylims --> (grid.z[1],grid.z[end])
            gr_ext::Array{T,1} = midpoints(get_extended_ticks(grid.r))
            gz_ext::Array{T,1} = midpoints(get_extended_ticks(grid.z))
            if full_det
                cross_section_dummy, idx_mirror, value_dummy = get_crosssection_idx_and_value(grid, missing, value+180, missing)
                extended_data =  cat(sp.data[end:-1:2, idx_mirror, :]', sp.data[:, idx, :]', dims = 2)
                xlims := (-1*grid.r[end],grid.r[end])
                vcat(-1 .* grid.r[end:-1:2], grid.r)*internal_length_unit, grid.z*internal_length_unit, extended_data*punit
             else
                midpoints(gr_ext)*internal_length_unit, midpoints(gz_ext)*internal_length_unit, sp.data[:,idx,:]'*punit
            end
        elseif cross_section == :r
            xguide --> "φ"
            yguide --> "z"
            ylims --> (grid.z[1],grid.z[end])
            grid.φ*internal_angle_unit, grid.z*internal_length_unit, sp.data[idx,:,:]'*punit
        elseif cross_section == :z
            projection --> :polar
            xguide --> ""
            yguide --> ""
            grid.φ*internal_angle_unit, grid.r*internal_length_unit, sp.data[:,:,idx].*punit
        end
    end

    if contours_equal_potential && cross_section == :φ
        @series begin
            seriescolor := :thermal
            seriestype := :contours
            unitformat --> :slash
            #if cross_section == :φ
                aspect_ratio --> 1
                xguide := "r"
                yguide := "z"
                xlims --> (grid.r[1],grid.r[end])
                ylims --> (grid.z[1],grid.z[end])
                if full_det
                    cross_section_dummy, idx_mirror, value_dummy = get_crosssection_idx_and_value(grid, missing, value+180, missing)
                    extended_data =  cat(sp.data[end:-1:2, idx_mirror, :]', sp.data[:, idx, :]', dims = 2)
                    xlims := (-1*grid.r[end],grid.r[end])
                    vcat(-1 .* grid.r[end:-1:2], grid.r)*internal_length_unit, grid.z*internal_length_unit, extended_data.*punit
                 else
                    # midpoints(gr_ext), midpoints(gz_ext), sp.data[:,idx,:]'*unit
                    grid.r*internal_length_unit, grid.z*internal_length_unit, sp.data[:,idx,:]'.*punit
                end
                #=
            elseif cross_section == :r
                xguide --> "φ / °"
                yguide --> "z / m"
                ylims --> (grid.z[1],grid.z[end])
                grid.φ, grid.z, sp.data[idx,:,:]'
            elseif cross_section == :z
                projection --> :polar
                grid.φ, grid.r, sp.data[:,:,idx]
            end
            =#
        end
    end
end



@recipe function f(ϵ::DielectricDistribution{T,3,Cylindrical}; φ = 0) where {T <: SSDFloat}

    grid::CylindricalGrid{T} = ϵ.grid
    cross_section::Symbol, idx::Int, value::T, units::Unitful.Units = get_crosssection_idx_and_value(grid, missing, φ, missing)

    seriestype --> :heatmap
    seriescolor --> :inferno
    foreground_color_border --> nothing
    tick_direction --> :out
    title --> "Dielectric Distribution @ $(cross_section) = $(round(units, Float64(uconvert(units,value*(cross_section == :φ ? u"°" : internal_length_unit))), sigdigits=3))"
    colorbar_title --> "Dielectric Distribution"
    unitformat --> :slash

    gr_ext::Array{T,1} = midpoints(get_extended_ticks(grid.r))
    gφ_ext::Array{T,1} = midpoints(get_extended_ticks(grid.φ))
    gz_ext::Array{T,1} = midpoints(get_extended_ticks(grid.z))

    @series begin
        if cross_section == :φ
            aspect_ratio --> 1
            xguide --> "r"
            yguide --> "z"
            xlims --> (grid.r[1],grid.r[end])
            ylims --> (grid.z[1],grid.z[end])
            gr_ext*internal_length_unit, gz_ext*internal_length_unit, ϵ.data[:,idx,:]'
        elseif cross_section == :r
            xguide --> "φ"
            yguide --> "z"
            ylims --> (grid.z[1],grid.z[end])
            gφ_ext*internal_angle_unit, gz_ext*internal_length_unit, ϵ.data[idx,:,:]'
        elseif cross_section == :z
            projection --> :polar
            gφ_ext*internal_angle_unit, gr_ext*internal_length_unit, ϵ.data[:,:,idx]
        end
    end
end



## Potentials with Cartesian grids

function get_crosssection_idx_and_value(grid::CartesianGrid3D{T}, x::Union{Real, LengthQuantity, Missing}, y::Union{Real, LengthQuantity, Missing}, z::Union{Real, LengthQuantity, Missing})::Tuple{Symbol,Int,T,Unitful.Units} where {T <: SSDFloat}

    cross_section::Symbol, idx::Int, units::Unitful.Units = if ismissing(x) && ismissing(y) && ismissing(z)
        return get_crosssection_idx_and_value(grid, T(0.0), y, z)
    elseif !ismissing(x) && ismissing(y) && ismissing(z)
        :x, searchsortednearest(grid.x, T(to_internal_units(x))), x isa Real ? internal_length_unit : unit(x)
    elseif ismissing(x) && !ismissing(y) && ismissing(z)
        :y, searchsortednearest(grid.y, T(to_internal_units(y))), y isa Real ? internal_length_unit : unit(y)
    elseif ismissing(x) && ismissing(y) && !ismissing(z)
        :z, searchsortednearest(grid.z, T(to_internal_units(z))), z isa Real ? internal_length_unit : unit(z)
    else
        error(ArgumentError, ": Only one of the keywords `x, y, z` is allowed.")
    end
    value::T = grid[cross_section][idx]
    cross_section, idx, value, units
end

@recipe function f(sp::ScalarPotential{T,3,Cartesian}; x = missing, y = missing, z = missing, contours_equal_potential = false) where {T <: SSDFloat}
    
    gradient::Symbol, clims::Tuple{Real, Real}, name::String, punit::Unitful.Units = _get_potential_plot_information(sp)

    grid::CartesianGrid3D{T} = sp.grid
    cross_section::Symbol, idx::Int, value::T, units::Unitful.Units = get_crosssection_idx_and_value(grid, x, y, z)
    
    title --> name * " @ $(cross_section) = $(round(units, Float64(uconvert(units,value*internal_length_unit)), sigdigits=3))"
    colorbar_title --> name
    seriescolor --> gradient
    clims --> clims

    sp, cross_section, idx, value, punit, contours_equal_potential
end

@recipe function f(sp::ScalarPotential{T,3,Cartesian}, cross_section::Symbol, idx::Int, value::T, punit::Unitful.Units, contours_equal_potential::Bool) where {T <: SSDFloat}

    grid::CartesianGrid3D{T} = sp.grid

    @series begin
        seriestype := :heatmap
        foreground_color_border --> nothing
        tick_direction --> :out
        unitformat --> :slash
        if cross_section == :x
            aspect_ratio --> 1
            xguide --> "y"
            yguide --> "z"
            xlims --> (grid.y[1],grid.y[end])
            ylims --> (grid.z[1],grid.z[end])
            gy_ext = midpoints(get_extended_ticks(grid.y))
            gz_ext = midpoints(get_extended_ticks(grid.z))
            midpoints(gy_ext)*internal_length_unit, midpoints(gz_ext)*internal_length_unit, sp.data[idx,:,:]'*punit
        elseif cross_section == :y
            aspect_ratio --> 1
            xguide --> "x"
            yguide --> "z"
            xlims --> (grid.x[1],grid.x[end])
            ylims --> (grid.z[1],grid.z[end])
            gx_ext = midpoints(get_extended_ticks(grid.x))
            gz_ext = midpoints(get_extended_ticks(grid.z))
            midpoints(gx_ext)*internal_length_unit, midpoints(gz_ext)*internal_length_unit, sp.data[:,idx,:]'*punit
        elseif cross_section == :z
            aspect_ratio --> 1
            xguide --> "x"
            yguide --> "y"
            xlims --> (grid.x[1],grid.x[end])
            ylims --> (grid.y[1],grid.y[end])
            gx_ext = midpoints(get_extended_ticks(grid.x))
            gy_ext = midpoints(get_extended_ticks(grid.y))
            midpoints(gx_ext)*internal_length_unit, midpoints(gy_ext)*internal_length_unit, sp.data[:,:,idx]'*punit
        end
    end

    if contours_equal_potential
        @series begin
            seriescolor := :thermal
            seriestype := :contours
            aspect_ratio --> 1
            unitformat --> :slash
            if cross_section == :x
                xguide --> "y"
                yguide --> "z"
                xlims --> (grid.y[1],grid.y[end])
                ylims --> (grid.z[1],grid.z[end])
                gy_ext = midpoints(get_extended_ticks(grid.y))
                gz_ext = midpoints(get_extended_ticks(grid.z))
                midpoints(gy_ext)*internal_length_unit, midpoints(gz_ext)*internal_length_unit, sp.data[idx,:,:]'*punit
            elseif cross_section == :y
                xguide --> "x"
                yguide --> "z"
                xlims --> (grid.x[1],grid.x[end])
                ylims --> (grid.z[1],grid.z[end])
                gx_ext = midpoints(get_extended_ticks(grid.x))
                gz_ext = midpoints(get_extended_ticks(grid.z))
                midpoints(gx_ext)*internal_length_unit, midpoints(gz_ext)*internal_length_unit, sp.data[:,idx,:]'*punit
            elseif cross_section == :z
                xguide --> "x"
                yguide --> "y"
                xlims --> (grid.x[1],grid.x[end])
                ylims --> (grid.y[1],grid.y[end])
                gx_ext = midpoints(get_extended_ticks(grid.x))
                gy_ext = midpoints(get_extended_ticks(grid.y))
                midpoints(gx_ext)*internal_length_unit, midpoints(gy_ext)*internal_length_unit, sp.data[:,:,idx]'*punit
            end
        end
    end
end


@recipe function f(ϵ::DielectricDistribution{T,3,Cartesian}; x = missing, y = missing, z = missing) where {T <: SSDFloat}

    grid::CartesianGrid3D{T} = ϵ.grid
    cross_section::Symbol, idx::Int, value::T, units::Unitful.Units = get_crosssection_idx_and_value(grid, x, y, z)
    seriestype --> :heatmap
    seriescolor --> :inferno
    foreground_color_border --> nothing
    tick_direction --> :out
    title --> "Dielectric Distribution @ $(cross_section) = $(round(units, Float64(uconvert(units,value*internal_length_unit)), sigdigits=3))"
    colorbar_title --> "Dielectric Distribution"

    gx_ext::Array{T,1} = midpoints(get_extended_ticks(grid.x))
    gy_ext::Array{T,1} = midpoints(get_extended_ticks(grid.y))
    gz_ext::Array{T,1} = midpoints(get_extended_ticks(grid.z))

    @series begin
        unitformat --> :slash
        if cross_section == :x
            aspect_ratio --> 1
            xguide --> "y"
            yguide --> "z"
            xlims --> (grid.y[1],grid.y[end])
            ylims --> (grid.z[1],grid.z[end])
            gy_ext*internal_length_unit, gz_ext*internal_length_unit, ϵ.data[idx,:,:]'
        elseif cross_section == :y
            aspect_ratio --> 1
            xguide --> "x"
            yguide --> "z"
            xlims --> (grid.x[1],grid.x[end])
            ylims --> (grid.z[1],grid.z[end])
            gx_ext*internal_length_unit, gz_ext*internal_length_unit, ϵ.data[:,idx,:]'
        elseif cross_section == :z
            aspect_ratio --> 1
            xguide --> "x"
            yguide --> "y"
            xlims --> (grid.x[1],grid.x[end])
            ylims --> (grid.y[1],grid.y[end])
            gx_ext*internal_length_unit, gy_ext*internal_length_unit, ϵ.data[:,:,idx]'
        end
    end
end<|MERGE_RESOLUTION|>--- conflicted
+++ resolved
@@ -74,28 +74,11 @@
 
 @recipe function f(sp::ScalarPotential{T,3,Cylindrical}, cross_section::Symbol, idx::Int, value::T, punit::Unitful.Units, contours_equal_potential::Bool, full_det::Bool) where {T <: SSDFloat}
 
-<<<<<<< HEAD
-@recipe function f(point_types::PointTypes{T,3,Cylindrical}; r = missing, φ = missing, z = missing, full_det = false) where {T <: SSDFloat}
-
-    if !(point_types.grid[2][end] - point_types.grid[2][1] ≈ 2π)
-        point_types = get_2π_potential(point_types, n_points_in_φ = 72)
-    end
-
-    grid::CylindricalGrid{T} = point_types.grid
-    cross_section::Symbol, idx::Int, value::T = get_crosssection_idx_and_value(grid, r, φ, z)
-
-    seriescolor --> :viridis
-    clims --> (0,7)
-    title --> "Point Type Map @ $(cross_section) = $(round(value,sigdigits=2))"*(cross_section == :φ ? "°" : "m")
-
-    PointTypes(point_types.data .& 0x07, point_types.grid), cross_section, idx, value, false, full_det
-end
-
-@recipe function f(sp::ScalarPotential{T,3,Cylindrical}, cross_section::Symbol, idx::Int, value::T, contours_equal_potential::Bool = false, full_det::Bool = false) where {T <: SSDFloat}
-=======
->>>>>>> 6ada5f25
     grid::CylindricalGrid{T} = sp.grid
-
+    data = sp.data
+    if eltype(data) == PointType
+        data = data .& 0x07
+    end
     @series begin
         seriestype := :heatmap
         foreground_color_border --> nothing
@@ -111,22 +94,22 @@
             gz_ext::Array{T,1} = midpoints(get_extended_ticks(grid.z))
             if full_det
                 cross_section_dummy, idx_mirror, value_dummy = get_crosssection_idx_and_value(grid, missing, value+180, missing)
-                extended_data =  cat(sp.data[end:-1:2, idx_mirror, :]', sp.data[:, idx, :]', dims = 2)
+                extended_data =  cat(data[end:-1:2, idx_mirror, :]', data[:, idx, :]', dims = 2)
                 xlims := (-1*grid.r[end],grid.r[end])
                 vcat(-1 .* grid.r[end:-1:2], grid.r)*internal_length_unit, grid.z*internal_length_unit, extended_data*punit
              else
-                midpoints(gr_ext)*internal_length_unit, midpoints(gz_ext)*internal_length_unit, sp.data[:,idx,:]'*punit
+                midpoints(gr_ext)*internal_length_unit, midpoints(gz_ext)*internal_length_unit, data[:,idx,:]'*punit
             end
         elseif cross_section == :r
             xguide --> "φ"
             yguide --> "z"
             ylims --> (grid.z[1],grid.z[end])
-            grid.φ*internal_angle_unit, grid.z*internal_length_unit, sp.data[idx,:,:]'*punit
+            grid.φ*internal_angle_unit, grid.z*internal_length_unit, data[idx,:,:]'*punit
         elseif cross_section == :z
             projection --> :polar
             xguide --> ""
             yguide --> ""
-            grid.φ*internal_angle_unit, grid.r*internal_length_unit, sp.data[:,:,idx].*punit
+            grid.φ*internal_angle_unit, grid.r*internal_length_unit, data[:,:,idx].*punit
         end
     end
 
@@ -143,22 +126,22 @@
                 ylims --> (grid.z[1],grid.z[end])
                 if full_det
                     cross_section_dummy, idx_mirror, value_dummy = get_crosssection_idx_and_value(grid, missing, value+180, missing)
-                    extended_data =  cat(sp.data[end:-1:2, idx_mirror, :]', sp.data[:, idx, :]', dims = 2)
+                    extended_data =  cat(data[end:-1:2, idx_mirror, :]', data[:, idx, :]', dims = 2)
                     xlims := (-1*grid.r[end],grid.r[end])
                     vcat(-1 .* grid.r[end:-1:2], grid.r)*internal_length_unit, grid.z*internal_length_unit, extended_data.*punit
                  else
-                    # midpoints(gr_ext), midpoints(gz_ext), sp.data[:,idx,:]'*unit
-                    grid.r*internal_length_unit, grid.z*internal_length_unit, sp.data[:,idx,:]'.*punit
+                    # midpoints(gr_ext), midpoints(gz_ext), data[:,idx,:]'*unit
+                    grid.r*internal_length_unit, grid.z*internal_length_unit, data[:,idx,:]'.*punit
                 end
                 #=
             elseif cross_section == :r
                 xguide --> "φ / °"
                 yguide --> "z / m"
                 ylims --> (grid.z[1],grid.z[end])
-                grid.φ, grid.z, sp.data[idx,:,:]'
+                grid.φ, grid.z, data[idx,:,:]'
             elseif cross_section == :z
                 projection --> :polar
-                grid.φ, grid.r, sp.data[:,:,idx]
+                grid.φ, grid.r, data[:,:,idx]
             end
             =#
         end
