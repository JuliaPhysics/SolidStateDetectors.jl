--- conflicted
+++ resolved
@@ -1,351 +1,336 @@
-struct ElectricField{T, N, S} <: AbstractArray{T, N}
-    data::Array{<:StaticArray{Tuple{N}, T}, N}
-    grid::Grid{T, N, S}
-end
-
-@inline size(ep::ElectricField{T, N, S}) where {T, N, S} = size(ep.data)
-@inline length(ep::ElectricField{T, N, S}) where {T, N, S} = length(ep.data)
-@inline getindex(ep::ElectricField{T, N, S}, I::Vararg{Int, N}) where {T, N, S} = getindex(ep.data, I...)
-@inline getindex(ep::ElectricField{T, N, S}, i::Int) where {T, N, S} = getindex(ep.data, i)
-@inline getindex(ep::ElectricField{T, N, S}, s::Symbol) where {T, N, S} = getindex(ep.grid, s)
-
-
-function ElectricField(nt::NamedTuple)
-    grid = Grid(nt.grid)
-    T = typeof(ustrip(nt.values[1]))
-    S = get_coordinate_type(grid)
-    N = get_number_of_dimensions(grid)
-    ElectricField{T, N, S}( ustrip.(uconvert.(u"V / m", nt.values)), grid)
-end
-
-Base.convert(T::Type{ElectricField}, x::NamedTuple) = T(x)
-
-function NamedTuple(ep::ElectricField{T, 3}) where {T}
-    return (
-        grid = NamedTuple(ep.grid),
-        values = ep.data * u"V / m",
-    )
-end
-
-
-
-function ElectricField(ep::ElectricPotential{T, 3, S}, pointtypes::PointTypes{T}) where {T, S}
-    return ElectricField{T, 3, S}(get_electric_field_from_potential( ep, pointtypes ), ep.grid)
-end
-
-function get_magnitude_of_rφz_vector(vector::AbstractArray,cutoff=NaN)
-    magn=0
-    magn+=(vector[1])^2
-    magn+=(vector[3])^2
-    result = sqrt(magn)
-    if isnan(cutoff)
-        return result
-    else
-        if result >cutoff
-            result=0
-        end
-        return result
-    end
-end
-
-
-function get_electric_field_from_potential(ep::ElectricPotential{T, 3, :cylindrical}, pointtypes::PointTypes{T}, fieldvector_coordinates=:xyz)::ElectricField{T, 3, :cylindrical} where {T <: SSDFloat}
-    p = ep.data
-    axr::Vector{T} = collect(ep.grid[:r])
-    axφ::Vector{T} = collect(ep.grid[:φ])
-    axz::Vector{T} = collect(ep.grid[:z])
-
-    cyclic::T = ep.grid[:φ].interval.right
-    ef = Array{SVector{3, T}}(undef, size(p)...)
-    for iz in 1:size(ef, 3)
-        for iφ in 1:size(ef, 2)
-            for ir in 1:size(ef, 1)
-                ### r ###
-                if ir-1<1
-                    Δp_r_1 = p[ir+1 ,iφ, iz] - p[ir ,iφ, iz]
-                    d_r_1 = axr[ir+1]-axr[ir]
-                    er = ( Δp_r_1 / d_r_1 )
-                elseif  ir+1 > size(ef,1)
-                    Δp_r_1 = p[ir ,iφ, iz]-p[ir-1 ,iφ, iz]
-                    d_r_1 = axr[ir]-axr[ir-1]
-                    er = ( Δp_r_1/d_r_1 )
-                else
-                    Δp_r_1 = p[ir+1 ,iφ, iz]-p[ir ,iφ, iz]
-                    Δp_r_2 = p[ir ,iφ, iz]-p[ir-1 ,iφ, iz]
-                    d_r_1 = axr[ir+1]-axr[ir]
-                    d_r_2 = axr[ir]-axr[ir-1]
-                    er = ( Δp_r_1/d_r_1 + Δp_r_2/d_r_2) / 2
-                end
-                ### φ ###
-                if iφ < 2
-                    Δp_φ_1 = p[ir ,iφ+1, iz]-p[ir ,iφ, iz]
-                    Δp_φ_2 = p[ir ,iφ, iz]-p[ir ,end, iz]
-                    d_φ_1 = (axφ[iφ+1]-axφ[iφ]) * axr[ir]# to get the proper value in length units
-                    d_φ_2 = (cyclic - axφ[end]) * axr[ir]
-                    eφ = ( Δp_φ_1/d_φ_1 + Δp_φ_2/d_φ_2) / 2
-                elseif iφ == size(ef,2)
-                    Δp_φ_1 = p[ir ,1, iz]-p[ir ,iφ, iz]
-                    Δp_φ_2 = p[ir ,iφ, iz]-p[ir ,iφ-1, iz]
-                    d_φ_1 = (axφ[1]-axφ[iφ]) * axr[ir]# to get the proper value in length units
-                    d_φ_2 = (axφ[iφ]-axφ[iφ-1]) * axr[ir]
-                    eφ = ( Δp_φ_1/d_φ_1 + Δp_φ_2/d_φ_2) / 2
-                else
-                    Δp_φ_1 = p[ir ,iφ+1, iz]-p[ir ,iφ, iz]
-                    Δp_φ_2 = p[ir ,iφ, iz]-p[ir ,iφ-1, iz]
-                    d_φ_1 = (axφ[iφ+1]-axφ[iφ]) * axr[ir]# to get the proper value in length units
-                    d_φ_2 = (axφ[iφ]-axφ[iφ-1]) * axr[ir]
-                    eφ = ( Δp_φ_1/d_φ_1 + Δp_φ_2/d_φ_2) / 2
-                end
-                isinf(eφ) || isnan(eφ) ? eφ = 0.0 : nothing # for small radii and small distances(center of the grid) it would yield Infs or Nans
-                if iz-1<1
-                    Δp_z_1 = p[ir ,iφ, iz+1]-p[ir ,iφ, iz]
-                    d_z_1 = axz[iz+1]-axz[iz]
-                    ez = ( Δp_z_1/d_z_1 )
-                elseif  iz+1 > size(ef,3)
-                    Δp_z_1 = p[ir ,iφ, iz]-p[ir ,iφ, iz-1]
-                    d_z_1 = axz[iz]-axz[iz-1]
-                    ez = ( Δp_z_1/d_z_1 )
-                else
-                    Δp_z_1 = p[ir ,iφ, iz+1]-p[ir ,iφ, iz]
-                    Δp_z_2 = p[ir ,iφ, iz]-p[ir ,iφ, iz-1]
-                    d_z_1 = axz[iz+1]-axz[iz]
-                    d_z_2 = axz[iz]-axz[iz-1]
-                    ez = ( Δp_z_1/d_z_1 + Δp_z_2/d_z_2) / 2
-                end
-                if pointtypes[ir, iφ, iz] & update_bit == 0 # boundary points
-                    if (1 < ir < size(pointtypes, 1))
-                        if (pointtypes[ir - 1, iφ, iz] & update_bit > 0) && (pointtypes[ir + 1, iφ, iz] & update_bit > 0)
-                            er = 0
-                        elseif (pointtypes[ir - 1, iφ, iz] & update_bit > 0) || (pointtypes[ir + 1, iφ, iz] & update_bit > 0)
-                            er *= 2
-                        end
-                    end
-                    if (1 < iφ < size(pointtypes, 2))
-                        if (pointtypes[ir, iφ - 1, iz] & update_bit > 0) && (pointtypes[ir, iφ + 1, iz] & update_bit > 0)
-                            eφ = 0
-                        elseif (pointtypes[ir, iφ - 1, iz] & update_bit > 0) || (pointtypes[ir, iφ + 1, iz] & update_bit > 0)
-                            eφ *= 2
-                        end
-                    end
-                    if (1 < iz < size(pointtypes, 3))
-                        if (pointtypes[ir, iφ, iz - 1] & update_bit > 0) && (pointtypes[ir, iφ, iz + 1] & update_bit > 0)
-                            ez = 0
-                        elseif (pointtypes[ir, iφ, iz - 1] & update_bit > 0) || (pointtypes[ir, iφ, iz + 1] & update_bit > 0)
-                            ez *= 2
-                        end
-                    end
-
-                end
-                ef[ir,iφ,iz] = [-er, -eφ, -ez]
-            end
-        end
-    end
-    if fieldvector_coordinates == :xyz
-        ef = convert_field_vectors_to_xyz(ef, axφ)
-    end
-    return ElectricField(ef, pointtypes.grid)
-end
-
-function get_component_field(ef,component=:r,cutoff=NaN)
-    components = [:r,:phi,:z]
-    # component_index = findfirst(components,component)
-    component_index = findfirst(x->x==component,components)
-    ef_component = Array{Float32}(undef,size(ef,1),size(ef,2),size(ef,3))
-    for iz in 1:size(ef, 3)
-        for iφ in 1:size(ef, 2)
-            for ir in 1:size(ef, 1)
-                if !isnan(cutoff)
-                    if abs(ef[ir,iφ ,iz][component_index]) >=cutoff
-                        ef_component[ir,iφ,iz] = 0.0
-                    else
-                        ef_component[ir,iφ,iz] = ef[ir,iφ ,iz][component_index]
-                    end
-                else
-                    ef_component[ir,iφ,iz] = ef[ir,iφ ,iz][component_index]
-                end
-            end
-        end
-    end
-    return ef_component
-end
-function get_xyz_vector_from_rφz_vector(v::AbstractArray)::AbstractArray
-    return [v[1]*cos(v[2]),v[1]*sin(v[2]),v[3]]
-end
-
-
-function convert_field_vectors_to_xyz(field::Array{SArray{Tuple{3},T,1,3},3}, φa::Array{T, 1})::Array{SVector{3, T},3} where {T}
-    field_xyz = Array{SVector{3,T},3}(undef, size(field)...);
-    for (iφ, φ) in enumerate(φa)
-        Rα::SMatrix{3,3,T} = @SArray([cos(φ) -1*sin(φ) 0;sin(φ) cos(φ) 0;0 0 1])
-        for iz in axes(field, 3)
-            for ir in axes(field, 1)
-                field_xyz[ir,iφ,iz] = Rα * field[ir,iφ,iz]
-                # field_xyz[ir,iφ,iz] = get_xyz_vector_from_field_vector(field[ir,iφ,iz], φ)
-            end
-        end
-    end
-    return field_xyz
-end
-#
-# function get_xyz_vector_from_field_vector(vector, α)
-#         Rα = @SArray([cos(α) -1*sin(α) 0;sin(α) cos(α) 0;0 0 1])
-#         result = Rα*vector
-#         result
-# end
-function interpolated_scalarfield(ep::ScalarPotential{T, 3, :Cylindrical}) where {T}
-    knots = ep.grid.axes[1].ticks, cat(ep.grid.axes[2].ticks,T(2π),dims=1), ep.grid.axes[3].ticks#(grid.r, grid.φ, grid.z)
-    ext_data = cat(ep.data, ep.data[:,1:1,:], dims=2)
-    i = interpolate(knots, ext_data, Gridded(Linear()))
-    vector_field_itp = extrapolate(i, (Interpolations.Line(), Periodic(), Interpolations.Line()))
-    return vector_field_itp
-end
-<<<<<<< HEAD
-function interpolated_scalarfield(ep::ScalarPotential{T, 3, :Cartesian}) where {T}
-    knots = ep.grid.axes#(grid.x, grid.y, grid.z)
-    i = interpolate(knots, ep.data, Gridded(Linear()))
-    vector_field_itp = extrapolate(i, (Interpolations.Line(), Interpolations.Line(), Interpolations.Line()))
-=======
-
-function interpolated_vectorfield(vectorfield::AbstractArray{<:SVector{3, T},3}, ep::ElectricPotential{T}) where {T}
-    knots = ep.grid.axes
-    i = interpolate(knots, vectorfield, Gridded(Linear()))
-    vectorfield_itp = extrapolate(i, Periodic())
-    return vectorfield_itp
-end
-
-function setup_interpolated_vectorfield(vectorfield, grid::CylindricalGrid{T}) where {T}
-    knots = grid.axes #(grid.r, grid.φ, grid.z)
-    i = interpolate(knots, vectorfield, Gridded(Linear()))
-    vector_field_itp = extrapolate(i, Periodic())
->>>>>>> d711c174
-    return vector_field_itp
-end
-#
-# function interpolated_vectorfield(vectorfield::AbstractArray{<:SVector{3, T},3}, ep::ElectricPotential{T}) where {T}
-#     knots = ep.grid.axes#(grid.r, grid.φ, grid.z)
-#     i = interpolate(knots, vectorfield, Gridded(Linear()))
-#     vectorfield_itp = extrapolate(i, Periodic())
-#     return vectorfield_itp
-# end
-#
-# function setup_interpolated_vectorfield(vectorfield, grid::CylindricalGrid{T}) where {T}
-#     knots = grid.axes #(grid.r, grid.φ, grid.z)
-#     i = interpolate(knots, vectorfield, Gridded(Linear()))
-#     vector_field_itp = extrapolate(i, Periodic())
-#     return vector_field_itp
-# end
-
-function get_interpolated_drift_field(velocityfield, grid::CylindricalGrid{T}) where {T}
-    extended_velocityfield = cat(velocityfield, velocityfield[:,1:1,:], dims=2)
-    knots = grid.axes[1].ticks, cat(grid.axes[2].ticks,T(2π),dims=1), grid.axes[3].ticks
-    i = interpolate(knots, extended_velocityfield, Gridded(Linear()))
-    velocity_field_itp = extrapolate(i, (Interpolations.Line(), Periodic(), Interpolations.Line()))
-    return velocity_field_itp
-end
-function get_interpolated_drift_field(velocityfield, grid::CartesianGrid{T}) where {T}
-    knots = grid.axes[:1].ticks, grid.axes[:2].ticks, grid.axes[:3].ticks
-    i = interpolate(knots, velocityfield, Gridded(Linear()))
-    velocity_field_itp = extrapolate(i, (Interpolations.Line(), Interpolations.Line(), Interpolations.Line()))
-    return velocity_field_itp
-end
-
-include("plot_recipes.jl")
-
-function get_electric_field_from_potential(ep::ElectricPotential{T, 3, :cartesian}, pointtypes::PointTypes{T})::ElectricField{T, 3, :cartesian} where {T <: SSDFloat}
-    axx::Vector{T} = collect(ep.grid[:x])
-    axy::Vector{T} = collect(ep.grid[:y])
-    axz::Vector{T} = collect(ep.grid[:z])
-    axx_ext::Vector{T} = get_extended_ticks(ep.grid[:x])
-    axy_ext::Vector{T} = get_extended_ticks(ep.grid[:y])
-    axz_ext::Vector{T} = get_extended_ticks(ep.grid[:z])
-
-    ef::Array{SVector{3, T}} = Array{SVector{3, T}}(undef, size(ep.data))
-
-    for ix in eachindex(axx)
-        for iy in eachindex(axy)
-            for iz in eachindex(axz)
-                if ix - 1 < 1
-                    Δp_x_1::T = ep.data[ix + 1, iy, iz] - ep.data[ix, iy, iz]
-                    d_x_1::T = axx[ix + 1] - axx[ix]
-                    ex::T =  Δp_x_1 / d_x_1
-                elseif ix + 1 > size(ef, 1)
-                    Δp_x_1 = ep.data[ix, iy, iz] - ep.data[ix - 1, iy, iz]
-                    d_x_1 = axx[ix] - axx[ix - 1]
-                    ex = Δp_x_1 / d_x_1
-                else
-                    Δp_x_1 = ep.data[ix + 1, iy, iz] - ep.data[ix ,iy, iz]
-                    Δp_x_2::T = ep.data[ix, iy, iz] - ep.data[ix - 1, iy, iz]
-                    d_x_1 = axx[ix + 1] - axx[ix]
-                    d_x_2::T = axx[ix] - axx[ix - 1]
-                    ex = (Δp_x_1 / d_x_1 + Δp_x_2 / d_x_2) / 2
-                end
-
-                if iy - 1 < 1
-                    Δp_y_1::T = ep.data[ix, iy + 1, iz] - ep.data[ix ,iy, iz]
-                    d_y_1::T = axy[iy + 1] - axy[iy]
-                    ey::T =  Δp_y_1 / d_y_1
-                elseif iy + 1 > size(ef, 2)
-                    Δp_y_1 = ep.data[ix, iy, iz] - ep.data[ix, iy - 1, iz]
-                    d_y_1 = axy[iy] - axy[iy - 1]
-                    ey = Δp_y_1 / d_y_1
-                else
-                    Δp_y_1 = ep.data[ix, iy + 1, iz] - ep.data[ix ,iy, iz]
-                    Δp_y_2::T = ep.data[ix, iy, iz] - ep.data[ix, iy - 1, iz]
-                    d_y_1 = axy[iy + 1] - axy[iy]
-                    d_y_2::T = axy[iy] - axy[iy - 1]
-                    ey = (Δp_y_1 / d_y_1 + Δp_y_2 / d_y_2) / 2
-                end
-
-                if iz - 1 < 1
-                    Δp_z_1::T = ep.data[ix, iy, iz + 1] - ep.data[ix, iy, iz]
-                    d_z_1::T = axz[iz + 1] - axz[iz]
-                    ez::T =  Δp_z_1 / d_z_1
-                elseif iz + 1 > size(ef, 3)
-                    Δp_z_1 = ep.data[ix, iy, iz] - ep.data[ix, iy, iz - 1]
-                    d_z_1 = axz[iz] - axz[iz - 1]
-                    ez = Δp_z_1 / d_z_1
-                else
-                    Δp_z_1 = ep.data[ix, iy, iz + 1] - ep.data[ix ,iy, iz]
-                    Δp_z_2::T = ep.data[ix, iy, iz] - ep.data[ix, iy, iz - 1]
-                    d_z_1 = axz[iz + 1] - axz[iz]
-                    d_z_2::T = axz[iz] - axz[iz - 1]
-                    ez = (Δp_z_1 / d_z_1 + Δp_z_2 / d_z_2) / 2
-                end
-
-                if pointtypes[ix, iy, iz] & update_bit == 0 # boundary points
-                    if (1 < ix < size(pointtypes, 1))
-                        if (pointtypes[ix - 1, iy, iz] & update_bit > 0) && (pointtypes[ix + 1, iy, iz] & update_bit > 0)
-                            ex = 0
-                        elseif (pointtypes[ix - 1, iy, iz] & update_bit > 0) || (pointtypes[ix + 1, iy, iz] & update_bit > 0)
-                            ex *= 2
-                        end
-                    end
-                    if (1 < iy < size(pointtypes, 2))
-                        if (pointtypes[ix, iy - 1, iz] & update_bit > 0) && (pointtypes[ix, iy + 1, iz] & update_bit > 0)
-                            ey = 0
-                        elseif (pointtypes[ix, iy - 1, iz] & update_bit > 0) || (pointtypes[ix, iy + 1, iz] & update_bit > 0)
-                            ey *= 2
-                        end
-                    end
-                    if (1 < iz < size(pointtypes, 3))
-                        if (pointtypes[ix, iy, iz - 1] & update_bit > 0) && (pointtypes[ix, iy, iz + 1] & update_bit > 0)
-                            ez = 0
-                        elseif (pointtypes[ix, iy, iz - 1] & update_bit > 0) || (pointtypes[ix, iy, iz + 1] & update_bit > 0)
-                            ez *= 2
-                        end
-                    end
-                end
-                ef[ix, iy, iz] = @SVector [-ex, -ey, -ez]
-            end
-        end
-    end
-    return ElectricField(ef, pointtypes.grid)
-end
-
-function get_electric_field_strength(ef::ElectricField{T}) where {T <: SSDFloat}
-    efs::Array{T, 3} = Array{T, 3}(undef, size(ef.data))
-    @inbounds for i in eachindex(ef.data)
-        efs[i] = norm(ef.data[i])
-    end
-    return efs
-end
+struct ElectricField{T, N, S} <: AbstractArray{T, N}
+    data::Array{<:StaticArray{Tuple{N}, T}, N}
+    grid::Grid{T, N, S}
+end
+
+@inline size(ep::ElectricField{T, N, S}) where {T, N, S} = size(ep.data)
+@inline length(ep::ElectricField{T, N, S}) where {T, N, S} = length(ep.data)
+@inline getindex(ep::ElectricField{T, N, S}, I::Vararg{Int, N}) where {T, N, S} = getindex(ep.data, I...)
+@inline getindex(ep::ElectricField{T, N, S}, i::Int) where {T, N, S} = getindex(ep.data, i)
+@inline getindex(ep::ElectricField{T, N, S}, s::Symbol) where {T, N, S} = getindex(ep.grid, s)
+
+
+function ElectricField(nt::NamedTuple)
+    grid = Grid(nt.grid)
+    T = typeof(ustrip(nt.values[1]))
+    S = get_coordinate_type(grid)
+    N = get_number_of_dimensions(grid)
+    ElectricField{T, N, S}( ustrip.(uconvert.(u"V / m", nt.values)), grid)
+end
+
+Base.convert(T::Type{ElectricField}, x::NamedTuple) = T(x)
+
+function NamedTuple(ep::ElectricField{T, 3}) where {T}
+    return (
+        grid = NamedTuple(ep.grid),
+        values = ep.data * u"V / m",
+    )
+end
+
+
+
+function ElectricField(ep::ElectricPotential{T, 3, S}, pointtypes::PointTypes{T}) where {T, S}
+    return ElectricField{T, 3, S}(get_electric_field_from_potential( ep, pointtypes ), ep.grid)
+end
+
+function get_magnitude_of_rφz_vector(vector::AbstractArray,cutoff=NaN)
+    magn=0
+    magn+=(vector[1])^2
+    magn+=(vector[3])^2
+    result = sqrt(magn)
+    if isnan(cutoff)
+        return result
+    else
+        if result >cutoff
+            result=0
+        end
+        return result
+    end
+end
+
+
+function get_electric_field_from_potential(ep::ElectricPotential{T, 3, :cylindrical}, pointtypes::PointTypes{T}, fieldvector_coordinates=:xyz)::ElectricField{T, 3, :cylindrical} where {T <: SSDFloat}
+    p = ep.data
+    axr::Vector{T} = collect(ep.grid[:r])
+    axφ::Vector{T} = collect(ep.grid[:φ])
+    axz::Vector{T} = collect(ep.grid[:z])
+
+    cyclic::T = ep.grid[:φ].interval.right
+    ef = Array{SVector{3, T}}(undef, size(p)...)
+    for iz in 1:size(ef, 3)
+        for iφ in 1:size(ef, 2)
+            for ir in 1:size(ef, 1)
+                ### r ###
+                if ir-1<1
+                    Δp_r_1 = p[ir+1 ,iφ, iz] - p[ir ,iφ, iz]
+                    d_r_1 = axr[ir+1]-axr[ir]
+                    er = ( Δp_r_1 / d_r_1 )
+                elseif  ir+1 > size(ef,1)
+                    Δp_r_1 = p[ir ,iφ, iz]-p[ir-1 ,iφ, iz]
+                    d_r_1 = axr[ir]-axr[ir-1]
+                    er = ( Δp_r_1/d_r_1 )
+                else
+                    Δp_r_1 = p[ir+1 ,iφ, iz]-p[ir ,iφ, iz]
+                    Δp_r_2 = p[ir ,iφ, iz]-p[ir-1 ,iφ, iz]
+                    d_r_1 = axr[ir+1]-axr[ir]
+                    d_r_2 = axr[ir]-axr[ir-1]
+                    er = ( Δp_r_1/d_r_1 + Δp_r_2/d_r_2) / 2
+                end
+                ### φ ###
+                if iφ < 2
+                    Δp_φ_1 = p[ir ,iφ+1, iz]-p[ir ,iφ, iz]
+                    Δp_φ_2 = p[ir ,iφ, iz]-p[ir ,end, iz]
+                    d_φ_1 = (axφ[iφ+1]-axφ[iφ]) * axr[ir]# to get the proper value in length units
+                    d_φ_2 = (cyclic - axφ[end]) * axr[ir]
+                    eφ = ( Δp_φ_1/d_φ_1 + Δp_φ_2/d_φ_2) / 2
+                elseif iφ == size(ef,2)
+                    Δp_φ_1 = p[ir ,1, iz]-p[ir ,iφ, iz]
+                    Δp_φ_2 = p[ir ,iφ, iz]-p[ir ,iφ-1, iz]
+                    d_φ_1 = (axφ[1]-axφ[iφ]) * axr[ir]# to get the proper value in length units
+                    d_φ_2 = (axφ[iφ]-axφ[iφ-1]) * axr[ir]
+                    eφ = ( Δp_φ_1/d_φ_1 + Δp_φ_2/d_φ_2) / 2
+                else
+                    Δp_φ_1 = p[ir ,iφ+1, iz]-p[ir ,iφ, iz]
+                    Δp_φ_2 = p[ir ,iφ, iz]-p[ir ,iφ-1, iz]
+                    d_φ_1 = (axφ[iφ+1]-axφ[iφ]) * axr[ir]# to get the proper value in length units
+                    d_φ_2 = (axφ[iφ]-axφ[iφ-1]) * axr[ir]
+                    eφ = ( Δp_φ_1/d_φ_1 + Δp_φ_2/d_φ_2) / 2
+                end
+                isinf(eφ) || isnan(eφ) ? eφ = 0.0 : nothing # for small radii and small distances(center of the grid) it would yield Infs or Nans
+                if iz-1<1
+                    Δp_z_1 = p[ir ,iφ, iz+1]-p[ir ,iφ, iz]
+                    d_z_1 = axz[iz+1]-axz[iz]
+                    ez = ( Δp_z_1/d_z_1 )
+                elseif  iz+1 > size(ef,3)
+                    Δp_z_1 = p[ir ,iφ, iz]-p[ir ,iφ, iz-1]
+                    d_z_1 = axz[iz]-axz[iz-1]
+                    ez = ( Δp_z_1/d_z_1 )
+                else
+                    Δp_z_1 = p[ir ,iφ, iz+1]-p[ir ,iφ, iz]
+                    Δp_z_2 = p[ir ,iφ, iz]-p[ir ,iφ, iz-1]
+                    d_z_1 = axz[iz+1]-axz[iz]
+                    d_z_2 = axz[iz]-axz[iz-1]
+                    ez = ( Δp_z_1/d_z_1 + Δp_z_2/d_z_2) / 2
+                end
+                if pointtypes[ir, iφ, iz] & update_bit == 0 # boundary points
+                    if (1 < ir < size(pointtypes, 1))
+                        if (pointtypes[ir - 1, iφ, iz] & update_bit > 0) && (pointtypes[ir + 1, iφ, iz] & update_bit > 0)
+                            er = 0
+                        elseif (pointtypes[ir - 1, iφ, iz] & update_bit > 0) || (pointtypes[ir + 1, iφ, iz] & update_bit > 0)
+                            er *= 2
+                        end
+                    end
+                    if (1 < iφ < size(pointtypes, 2))
+                        if (pointtypes[ir, iφ - 1, iz] & update_bit > 0) && (pointtypes[ir, iφ + 1, iz] & update_bit > 0)
+                            eφ = 0
+                        elseif (pointtypes[ir, iφ - 1, iz] & update_bit > 0) || (pointtypes[ir, iφ + 1, iz] & update_bit > 0)
+                            eφ *= 2
+                        end
+                    end
+                    if (1 < iz < size(pointtypes, 3))
+                        if (pointtypes[ir, iφ, iz - 1] & update_bit > 0) && (pointtypes[ir, iφ, iz + 1] & update_bit > 0)
+                            ez = 0
+                        elseif (pointtypes[ir, iφ, iz - 1] & update_bit > 0) || (pointtypes[ir, iφ, iz + 1] & update_bit > 0)
+                            ez *= 2
+                        end
+                    end
+
+                end
+                ef[ir,iφ,iz] = [-er, -eφ, -ez]
+            end
+        end
+    end
+    if fieldvector_coordinates == :xyz
+        ef = convert_field_vectors_to_xyz(ef, axφ)
+    end
+    return ElectricField(ef, pointtypes.grid)
+end
+
+function get_component_field(ef,component=:r,cutoff=NaN)
+    components = [:r,:phi,:z]
+    # component_index = findfirst(components,component)
+    component_index = findfirst(x->x==component,components)
+    ef_component = Array{Float32}(undef,size(ef,1),size(ef,2),size(ef,3))
+    for iz in 1:size(ef, 3)
+        for iφ in 1:size(ef, 2)
+            for ir in 1:size(ef, 1)
+                if !isnan(cutoff)
+                    if abs(ef[ir,iφ ,iz][component_index]) >=cutoff
+                        ef_component[ir,iφ,iz] = 0.0
+                    else
+                        ef_component[ir,iφ,iz] = ef[ir,iφ ,iz][component_index]
+                    end
+                else
+                    ef_component[ir,iφ,iz] = ef[ir,iφ ,iz][component_index]
+                end
+            end
+        end
+    end
+    return ef_component
+end
+function get_xyz_vector_from_rφz_vector(v::AbstractArray)::AbstractArray
+    return [v[1]*cos(v[2]),v[1]*sin(v[2]),v[3]]
+end
+
+
+function convert_field_vectors_to_xyz(field::Array{SArray{Tuple{3},T,1,3},3}, φa::Array{T, 1})::Array{SVector{3, T},3} where {T}
+    field_xyz = Array{SVector{3,T},3}(undef, size(field)...);
+    for (iφ, φ) in enumerate(φa)
+        Rα::SMatrix{3,3,T} = @SArray([cos(φ) -1*sin(φ) 0;sin(φ) cos(φ) 0;0 0 1])
+        for iz in axes(field, 3)
+            for ir in axes(field, 1)
+                field_xyz[ir,iφ,iz] = Rα * field[ir,iφ,iz]
+                # field_xyz[ir,iφ,iz] = get_xyz_vector_from_field_vector(field[ir,iφ,iz], φ)
+            end
+        end
+    end
+    return field_xyz
+end
+#
+# function get_xyz_vector_from_field_vector(vector, α)
+#         Rα = @SArray([cos(α) -1*sin(α) 0;sin(α) cos(α) 0;0 0 1])
+#         result = Rα*vector
+#         result
+# end
+function interpolated_scalarfield(ep::ScalarPotential{T, 3, :Cylindrical}) where {T}
+    knots = ep.grid.axes[1].ticks, cat(ep.grid.axes[2].ticks,T(2π),dims=1), ep.grid.axes[3].ticks#(grid.r, grid.φ, grid.z)
+    ext_data = cat(ep.data, ep.data[:,1:1,:], dims=2)
+    i = interpolate(knots, ext_data, Gridded(Linear()))
+    vector_field_itp = extrapolate(i, (Interpolations.Line(), Periodic(), Interpolations.Line()))
+    return vector_field_itp
+end
+function interpolated_scalarfield(ep::ScalarPotential{T, 3, :Cartesian}) where {T}
+    knots = ep.grid.axes#(grid.x, grid.y, grid.z)
+    i = interpolate(knots, ep.data, Gridded(Linear()))
+    vector_field_itp = extrapolate(i, (Interpolations.Line(), Interpolations.Line(), Interpolations.Line()))
+    return vector_field_itp
+end
+#
+# function interpolated_vectorfield(vectorfield::AbstractArray{<:SVector{3, T},3}, ep::ElectricPotential{T}) where {T}
+#     knots = ep.grid.axes#(grid.r, grid.φ, grid.z)
+#     i = interpolate(knots, vectorfield, Gridded(Linear()))
+#     vectorfield_itp = extrapolate(i, Periodic())
+#     return vectorfield_itp
+# end
+#
+# function setup_interpolated_vectorfield(vectorfield, grid::CylindricalGrid{T}) where {T}
+#     knots = grid.axes #(grid.r, grid.φ, grid.z)
+#     i = interpolate(knots, vectorfield, Gridded(Linear()))
+#     vector_field_itp = extrapolate(i, Periodic())
+#     return vector_field_itp
+# end
+
+function get_interpolated_drift_field(velocityfield, grid::CylindricalGrid{T}) where {T}
+    extended_velocityfield = cat(velocityfield, velocityfield[:,1:1,:], dims=2)
+    knots = grid.axes[1].ticks, cat(grid.axes[2].ticks,T(2π),dims=1), grid.axes[3].ticks
+    i = interpolate(knots, extended_velocityfield, Gridded(Linear()))
+    velocity_field_itp = extrapolate(i, (Interpolations.Line(), Periodic(), Interpolations.Line()))
+    return velocity_field_itp
+end
+function get_interpolated_drift_field(velocityfield, grid::CartesianGrid{T}) where {T}
+    knots = grid.axes[:1].ticks, grid.axes[:2].ticks, grid.axes[:3].ticks
+    i = interpolate(knots, velocityfield, Gridded(Linear()))
+    velocity_field_itp = extrapolate(i, (Interpolations.Line(), Interpolations.Line(), Interpolations.Line()))
+    return velocity_field_itp
+end
+
+include("plot_recipes.jl")
+
+function get_electric_field_from_potential(ep::ElectricPotential{T, 3, :cartesian}, pointtypes::PointTypes{T})::ElectricField{T, 3, :cartesian} where {T <: SSDFloat}
+    axx::Vector{T} = collect(ep.grid[:x])
+    axy::Vector{T} = collect(ep.grid[:y])
+    axz::Vector{T} = collect(ep.grid[:z])
+    axx_ext::Vector{T} = get_extended_ticks(ep.grid[:x])
+    axy_ext::Vector{T} = get_extended_ticks(ep.grid[:y])
+    axz_ext::Vector{T} = get_extended_ticks(ep.grid[:z])
+
+    ef::Array{SVector{3, T}} = Array{SVector{3, T}}(undef, size(ep.data))
+
+    for ix in eachindex(axx)
+        for iy in eachindex(axy)
+            for iz in eachindex(axz)
+                if ix - 1 < 1
+                    Δp_x_1::T = ep.data[ix + 1, iy, iz] - ep.data[ix, iy, iz]
+                    d_x_1::T = axx[ix + 1] - axx[ix]
+                    ex::T =  Δp_x_1 / d_x_1
+                elseif ix + 1 > size(ef, 1)
+                    Δp_x_1 = ep.data[ix, iy, iz] - ep.data[ix - 1, iy, iz]
+                    d_x_1 = axx[ix] - axx[ix - 1]
+                    ex = Δp_x_1 / d_x_1
+                else
+                    Δp_x_1 = ep.data[ix + 1, iy, iz] - ep.data[ix ,iy, iz]
+                    Δp_x_2::T = ep.data[ix, iy, iz] - ep.data[ix - 1, iy, iz]
+                    d_x_1 = axx[ix + 1] - axx[ix]
+                    d_x_2::T = axx[ix] - axx[ix - 1]
+                    ex = (Δp_x_1 / d_x_1 + Δp_x_2 / d_x_2) / 2
+                end
+
+                if iy - 1 < 1
+                    Δp_y_1::T = ep.data[ix, iy + 1, iz] - ep.data[ix ,iy, iz]
+                    d_y_1::T = axy[iy + 1] - axy[iy]
+                    ey::T =  Δp_y_1 / d_y_1
+                elseif iy + 1 > size(ef, 2)
+                    Δp_y_1 = ep.data[ix, iy, iz] - ep.data[ix, iy - 1, iz]
+                    d_y_1 = axy[iy] - axy[iy - 1]
+                    ey = Δp_y_1 / d_y_1
+                else
+                    Δp_y_1 = ep.data[ix, iy + 1, iz] - ep.data[ix ,iy, iz]
+                    Δp_y_2::T = ep.data[ix, iy, iz] - ep.data[ix, iy - 1, iz]
+                    d_y_1 = axy[iy + 1] - axy[iy]
+                    d_y_2::T = axy[iy] - axy[iy - 1]
+                    ey = (Δp_y_1 / d_y_1 + Δp_y_2 / d_y_2) / 2
+                end
+
+                if iz - 1 < 1
+                    Δp_z_1::T = ep.data[ix, iy, iz + 1] - ep.data[ix, iy, iz]
+                    d_z_1::T = axz[iz + 1] - axz[iz]
+                    ez::T =  Δp_z_1 / d_z_1
+                elseif iz + 1 > size(ef, 3)
+                    Δp_z_1 = ep.data[ix, iy, iz] - ep.data[ix, iy, iz - 1]
+                    d_z_1 = axz[iz] - axz[iz - 1]
+                    ez = Δp_z_1 / d_z_1
+                else
+                    Δp_z_1 = ep.data[ix, iy, iz + 1] - ep.data[ix ,iy, iz]
+                    Δp_z_2::T = ep.data[ix, iy, iz] - ep.data[ix, iy, iz - 1]
+                    d_z_1 = axz[iz + 1] - axz[iz]
+                    d_z_2::T = axz[iz] - axz[iz - 1]
+                    ez = (Δp_z_1 / d_z_1 + Δp_z_2 / d_z_2) / 2
+                end
+
+                if pointtypes[ix, iy, iz] & update_bit == 0 # boundary points
+                    if (1 < ix < size(pointtypes, 1))
+                        if (pointtypes[ix - 1, iy, iz] & update_bit > 0) && (pointtypes[ix + 1, iy, iz] & update_bit > 0)
+                            ex = 0
+                        elseif (pointtypes[ix - 1, iy, iz] & update_bit > 0) || (pointtypes[ix + 1, iy, iz] & update_bit > 0)
+                            ex *= 2
+                        end
+                    end
+                    if (1 < iy < size(pointtypes, 2))
+                        if (pointtypes[ix, iy - 1, iz] & update_bit > 0) && (pointtypes[ix, iy + 1, iz] & update_bit > 0)
+                            ey = 0
+                        elseif (pointtypes[ix, iy - 1, iz] & update_bit > 0) || (pointtypes[ix, iy + 1, iz] & update_bit > 0)
+                            ey *= 2
+                        end
+                    end
+                    if (1 < iz < size(pointtypes, 3))
+                        if (pointtypes[ix, iy, iz - 1] & update_bit > 0) && (pointtypes[ix, iy, iz + 1] & update_bit > 0)
+                            ez = 0
+                        elseif (pointtypes[ix, iy, iz - 1] & update_bit > 0) || (pointtypes[ix, iy, iz + 1] & update_bit > 0)
+                            ez *= 2
+                        end
+                    end
+                end
+                ef[ix, iy, iz] = @SVector [-ex, -ey, -ez]
+            end
+        end
+    end
+    return ElectricField(ef, pointtypes.grid)
+end
+
+function get_electric_field_strength(ef::ElectricField{T}) where {T <: SSDFloat}
+    efs::Array{T, 3} = Array{T, 3}(undef, size(ef.data))
+    @inbounds for i in eachindex(ef.data)
+        efs[i] = norm(ef.data[i])
+    end
+    return efs
+end