struct EField{T<:AbstractFloat}
    field::Array{SVector{3, T},3}

    function EField{T}(vectorfield) where T<:AbstractFloat
        return new{T}(vectorfield)
    end
end
function EField(vectorfield::Array{SVector{3,T},3}) where T<:AbstractFloat
    return EField{T}(vectorfield)
end



function get_magnitude_of_rθz_vector(vector::AbstractArray,cutoff=NaN)
    magn=0
    magn+=(vector[1])^2
    magn+=(vector[3])^2
    result = sqrt(magn)
    if isnan(cutoff)
        return result
    else
        if result >cutoff
            result=0
        end
        return result
    end
end


function get_electric_field_from_potential(ep::ElectricPotential{T}, pointtypes::PointTypes{T}, fieldvector_coordinates=:xyz)::Array{SArray{Tuple{3},T,1,3}, 3} where {T <: AbstractFloat} 
    p = ep.data
    axr::Vector{T} = collect(ep.grid[:r])
    axθ::Vector{T} = collect(ep.grid[:θ])
    axz::Vector{T} = collect(ep.grid[:z])
    cyclic::T = ep.grid[:θ].interval.right
    ef = Array{SVector{3, T}}(undef, size(p)...)
    for iz in 1:size(ef, 3)
        for iθ in 1:size(ef, 2)
            for ir in 1:size(ef, 1)
                pt::PointType = pointtypes[ir, iθ, iz]
                if pt & update_bit == 0 # boundary point_type_array
                    er::T = 0
                    eθ::T = 0
                    ez::T = 0
                else
<<<<<<< HEAD
                    ### r ###
                    if ir-1<1
                        Δp_r_1 = p[ir+1 ,iθ, iz] - p[ir ,iθ, iz]
                        d_r_1 = axr[ir+1]-axr[ir]
                        er = ( Δp_r_1 / d_r_1 )
                    elseif  ir+1 > size(ef,1)
                        Δp_r_1 = p[ir ,iθ, iz]-p[ir-1 ,iθ, iz]
                        d_r_1 = axr[ir]-axr[ir-1]
                        er = ( Δp_r_1/d_r_1 )
                    else
                        Δp_r_1 = p[ir+1 ,iθ, iz]-p[ir ,iθ, iz]
                        Δp_r_2 = p[ir ,iθ, iz]-p[ir-1 ,iθ, iz]
                        d_r_1 = axr[ir+1]-axr[ir]
                        d_r_2 = axr[ir]-axr[ir-1]
                        er = ( Δp_r_1/d_r_1 + Δp_r_2/d_r_2) / 2
                    end
                    ### θ ###
                    if iθ < 2
                        Δp_θ_1 = p[ir ,iθ+1, iz]-p[ir ,iθ, iz]
                        Δp_θ_2 = p[ir ,iθ, iz]-p[ir ,end, iz]
                        d_θ_1 = (axθ[iθ+1]-axθ[iθ]) * axr[ir]# to get the proper value in length units
                        d_θ_2 = (cyclic - axθ[end]) * axr[ir]
                        eθ = ( Δp_θ_1/d_θ_1 + Δp_θ_2/d_θ_2) / 2
                    elseif iθ == size(ef,2)
                        Δp_θ_1 = p[ir ,1, iz]-p[ir ,iθ, iz]
                        Δp_θ_2 = p[ir ,iθ, iz]-p[ir ,iθ-1, iz]
                        d_θ_1 = (axθ[1]-axθ[iθ]) * axr[ir]# to get the proper value in length units
                        d_θ_2 = (axθ[iθ]-axθ[iθ-1]) * axr[ir]
                        eθ = ( Δp_θ_1/d_θ_1 + Δp_θ_2/d_θ_2) / 2
                    else
                        Δp_θ_1 = p[ir ,iθ+1, iz]-p[ir ,iθ, iz]
                        Δp_θ_2 = p[ir ,iθ, iz]-p[ir ,iθ-1, iz]
                        d_θ_1 = (axθ[iθ+1]-axθ[iθ]) * axr[ir]# to get the proper value in length units
                        d_θ_2 = (axθ[iθ]-axθ[iθ-1]) * axr[ir]
                        eθ = ( Δp_θ_1/d_θ_1 + Δp_θ_2/d_θ_2) / 2
                    end
                    isinf(eθ) || isnan(eθ) ? eθ = 0.0 : nothing # for small radii and small distances(center of the grid) it would yield Infs or Nans
                    if iz-1<1
                        Δp_z_1 = p[ir ,iθ, iz+1]-p[ir ,iθ, iz]
                        d_z_1 = axz[iz+1]-axz[iz]
                        ez = ( Δp_z_1/d_z_1 )
                    elseif  iz+1 > size(ef,3)
                        Δp_z_1 = p[ir ,iθ, iz]-p[ir ,iθ, iz-1]
                        d_z_1 = axz[iz]-axz[iz-1]
                        ez = ( Δp_z_1/d_z_1 )
                    else
                        Δp_z_1 = p[ir ,iθ, iz+1]-p[ir ,iθ, iz]
                        Δp_z_2 = p[ir ,iθ, iz]-p[ir ,iθ, iz-1]
                        d_z_1 = axz[iz+1]-axz[iz]
                        d_z_2 = axz[iz]-axz[iz-1]
                        ez = ( Δp_z_1/d_z_1 + Δp_z_2/d_z_2) / 2
                    end
                    ef[ir,iθ,iz] = [-er, -eθ, -ez]
                end
=======
                    Δp_r_1 = p[ir+1 ,iθ, iz]-p[ir ,iθ, iz]
                    Δp_r_2 = p[ir ,iθ, iz]-p[ir-1 ,iθ, iz]
                    d_r_1 = axr[ir+1]-axr[ir]
                    d_r_2 = axr[ir]-axr[ir-1]
                    er = ( Δp_r_1/d_r_1 + Δp_r_2/d_r_2) / 2
                end
                ### θ ###
                if iθ < 2
                    Δp_θ_1 = p[ir ,iθ+1, iz]-p[ir ,iθ, iz]
                    Δp_θ_2 = p[ir ,iθ, iz]-p[ir ,end, iz]
                    d_θ_1 = (axθ[iθ+1]-axθ[iθ]) * axr[ir]# to get the proper value in length units
                    d_θ_2 = (cyclic - axθ[end]) * axr[ir]
                    eθ = ( Δp_θ_1/d_θ_1 + Δp_θ_2/d_θ_2) / 2
                elseif iθ == size(ef,2)
                    Δp_θ_1 = p[ir ,1, iz]-p[ir ,iθ, iz]
                    Δp_θ_2 = p[ir ,iθ, iz]-p[ir ,iθ-1, iz]
                    d_θ_1 = (axθ[1]-axθ[iθ]) * axr[ir]# to get the proper value in length units
                    d_θ_2 = (axθ[iθ]-axθ[iθ-1]) * axr[ir]
                    eθ = ( Δp_θ_1/d_θ_1 + Δp_θ_2/d_θ_2) / 2
                else
                    Δp_θ_1 = p[ir ,iθ+1, iz]-p[ir ,iθ, iz]
                    Δp_θ_2 = p[ir ,iθ, iz]-p[ir ,iθ-1, iz]
                    d_θ_1 = (axθ[iθ+1]-axθ[iθ]) * axr[ir]# to get the proper value in length units
                    d_θ_2 = (axθ[iθ]-axθ[iθ-1]) * axr[ir]
                    eθ = ( Δp_θ_1/d_θ_1 + Δp_θ_2/d_θ_2) / 2
                end
                isinf(eθ) || isnan(eθ) ? eθ = 0.0 : nothing # for small radii and small distances(center of the grid) it would yield Infs or Nans
                if iz-1<1
                    Δp_z_1 = p[ir ,iθ, iz+1]-p[ir ,iθ, iz]
                    d_z_1 = axz[iz+1]-axz[iz]
                    ez = ( Δp_z_1/d_z_1 )
                elseif  iz+1 > size(ef,3)
                    Δp_z_1 = p[ir ,iθ, iz]-p[ir ,iθ, iz-1]
                    d_z_1 = axz[iz]-axz[iz-1]
                    ez = ( Δp_z_1/d_z_1 )
                else
                    Δp_z_1 = p[ir ,iθ, iz+1]-p[ir ,iθ, iz]
                    Δp_z_2 = p[ir ,iθ, iz]-p[ir ,iθ, iz-1]
                    d_z_1 = axz[iz+1]-axz[iz]
                    d_z_2 = axz[iz]-axz[iz-1]
                    ez = ( Δp_z_1/d_z_1 + Δp_z_2/d_z_2) / 2
                end
                if pointtypes[ir, iθ, iz] & update_bit == 0 # boundary points 
                    if (1 < ir < size(pointtypes, 1)) if (pointtypes[ir - 1, iθ, iz] & update_bit > 0) && (pointtypes[ir + 1, iθ, iz] & update_bit > 0) er = 0 end end
                    if (1 < iθ < size(pointtypes, 2)) if (pointtypes[ir, iθ - 1, iz] & update_bit > 0) && (pointtypes[ir, iθ + 1, iz] & update_bit > 0) eθ = 0 end end
                    if (1 < iz < size(pointtypes, 3)) if (pointtypes[ir, iθ, iz - 1] & update_bit > 0) && (pointtypes[ir, iθ, iz + 1] & update_bit > 0) ez = 0 end end
                end 
                ef[ir,iθ,iz] = [-er, -eθ, -ez]
>>>>>>> 44a6c358
            end
        end
    end
    if fieldvector_coordinates == :xyz
        ef = convert_field_vectors_to_xyz(ef,axθ)
    end
    return ef
end
#
# function get_electric_field_from_potential(coax_grid::CylindricalGrid, point_type_array::PointTypes)
#     p=coax_grid.potential
#     ef = Array{Vector{Float32}}(undef,size(p,1),size(p,2),size(p,3))
#     for iz in 1:size(ef, 3)
#         for iθ in 1:size(ef, 2)
#             # isum = iz + iθ
#             for ir in 1:size(ef, 1)
#               #
#               # ninds = ir - 1, iθ - 1, iz - 1
#                       # rbinds = get_rb_inds(ninds...)
#                       # pwinds = rbinds .- 1
#               #
#               # pt = if iseven(isum + ir)
#               #   pw.point_types_even[pwinds...]
#               # else
#               #   pw.point_types_odd[pwinds...]
#               # end
#                 pt = point_type_array[ir, iθ ,iz]
#                 if pt & inside_bit == 0 ## means outside
#                     er=0.0
#                     dr=1.0
#                 elseif pt & r_lb_bit > 0 || ir-1 < 1
#                     dr = coax_grid.r[ir+1]-coax_grid.r[ir]
#                     er = p[ir+1 ,iθ, iz]-p[ir ,iθ, iz]
#                 elseif pt & r_rb_bit > 0 || ir+1 > size(ef,1)
#                     dr = coax_grid.r[ir]-coax_grid.r[ir-1]
#                     er = p[ir ,iθ, iz]-p[ir-1 ,iθ, iz]
#                 else
#                     dr = coax_grid.r[ir+1]-coax_grid.r[ir-1]
#                     er = p[ir+1 ,iθ, iz]-p[ir-1 ,iθ, iz]
#                 end
#
#                 #### θ ####
#                 if pt & inside_bit == 0 ## outside
#                     dθ=1.0
#                     eθ=0.0
#                 elseif iθ-1 < 1 ||pt & θ_lb_bit > 0
#                     dθ = coax_grid.θ[iθ+1]-coax_grid.θ[iθ]
#                     eθ = p[ir ,iθ+1, iz]-p[ir ,iθ, iz]
#                 elseif iθ+1 > size(ef,2) || pt & θ_rb_bit > 0
#                     dθ = coax_grid.θ[iθ]-coax_grid.θ[iθ-1]
#                     eθ = p[ir ,iθ, iz]-p[ir ,iθ-1, iz]
#                 else
#                     dθ = coax_grid.θ[iθ+1]-coax_grid.θ[iθ-1]
#                     eθ = p[ir ,iθ+1, iz]-p[ir ,iθ-1, iz]
#                 end
#
#                 #### z ####
#                 if pt & inside_bit == 0 ## outside
#                     dz=1.0
#                     ez=0.0
#                 elseif pt & z_lb_bit > 0 || iz-1 < 1## || (pt_z==fixed_point && pw.point_types[ 3, ir+1, iθ+1, iz]==outside)
#                     dz = coax_grid.z[iz+1]-coax_grid.z[iz]
#                     ez = p[ir ,iθ, iz+1]-p[ir ,iθ, iz]
#                     # @show ir, iθ, iz
#                     # @show ez, dz
#                 elseif pt & z_rb_bit > 0 || iz+1 > size(ef,3) ##|| (pt_z==fixed_point && pw.point_types[ 3, ir+1, iθ+1, iz+2]==outside)
#                     dz = coax_grid.z[iz]-coax_grid.z[iz-1]
#                     ez = p[ir ,iθ, iz]-p[ir ,iθ, iz-1]
#                 else
#                     dz = coax_grid.z[iz+1]-coax_grid.z[iz-1]
#                     ez = p[ir ,iθ, iz+1]-p[ir ,iθ, iz-1]
#                 end
#
#                 e_vector = [-er/dr,-eθ/dθ,-ez/dz]
#                 ef[ir,iθ,iz] = e_vector
#             end
#         end
#     end
#     # return ef
#     return EField(ef)
# end
function get_component_field(ef,component=:r,cutoff=NaN)
    components = [:r,:phi,:z]
    # component_index = findfirst(components,component)
    component_index = findfirst(x->x==component,components)
    ef_component = Array{Float32}(undef,size(ef,1),size(ef,2),size(ef,3))
    for iz in 1:size(ef, 3)
        for iθ in 1:size(ef, 2)
            for ir in 1:size(ef, 1)
                if !isnan(cutoff)
                    if abs(ef[ir,iθ ,iz][component_index]) >=cutoff
                        ef_component[ir,iθ,iz] = 0.0
                    else
                        ef_component[ir,iθ,iz] = ef[ir,iθ ,iz][component_index]
                    end
                else
                    ef_component[ir,iθ,iz] = ef[ir,iθ ,iz][component_index]
                end
            end
        end
    end
    return ef_component
end
function get_xyz_vector_from_rθz_vector(v::AbstractArray)::AbstractArray
    return [v[1]*cos(v[2]),v[1]*sin(v[2]),v[3]]
end

function get_xyz_vector_from_field_vector(field,r,θ,z,ir,iθ,iz)
    startpoint_vector = get_xyz_vector_from_rθz_vector([r,θ,z])
    endpoint_vector = get_xyz_vector_from_rθz_vector([r,θ,z]+field[ir,iθ,iz])
    xyz_vector = endpoint_vector-startpoint_vector
    for ic in 1:size(xyz_vector,1)
        isapprox(xyz_vector[ic],0.0) ? xyz_vector[ic] = 0.0 : nothing
    end
    return xyz_vector
end

function convert_field_vectors_to_xyz(field::Array{SArray{Tuple{3},T,1,3},3}, θa::Array{T, 1})::Array{SVector{3, T},3} where {T}
    field_xyz = Array{SVector{3,T},3}(undef, size(field)...);
    for (iθ, θ) in enumerate(θa)
        Rα::SMatrix{3,3,T} = @SArray([cos(θ) -1*sin(θ) 0;sin(θ) cos(θ) 0;0 0 1])
        for iz in axes(field, 3)
            for ir in axes(field, 1)
                field_xyz[ir,iθ,iz] = Rα * field[ir,iθ,iz]
                # field_xyz[ir,iθ,iz] = get_xyz_vector_from_field_vector(field[ir,iθ,iz], θ)
            end
        end
    end
    return field_xyz
end

function get_xyz_vector_from_field_vector(vector, α)
        # Rα = Array{AbstractFloat}(undef,2,2)
        # Rα[1,1]=cos(α)
        # Rα[1,2]=-1*sin(α)
        # Rα[2,1]=sin(α)
        # Rα[2,2]=cos(α)
        # result = Rα*vector[1:2]
        # push!(result,vector[3])
        # result

        Rα = @SArray([cos(α) -1*sin(α) 0;sin(α) cos(α) 0;0 0 1])
        result = Rα*vector
        result
end
function interpolated_scalarfield(ep::ScalarPotential{T}) where {T}
    knots = ep.grid.axes#(grid.r, grid.θ, grid.z)
    i = interpolate(knots, ep.data, Gridded(Linear()))
    vector_field_itp = extrapolate(i, Periodic())
    return vector_field_itp
end

function interpolated_vectorfield(vectorfield::AbstractArray{<:SVector{3, T},3}, ep::ElectricPotential{T}) where {T}
    knots = ep.grid.axes#(grid.r, grid.θ, grid.z)
    i = interpolate(knots, vectorfield, Gridded(Linear()))
    vectorfield_itp = extrapolate(i, Periodic())
    return vectorfield_itp
end

function setup_interpolated_efield(ef, ep::ScalarPotential{T}) where {T}# returns interpolation object
    knots = ep.grid.axes #(grid.r, grid.θ, grid.z)
    # itp = interpolate(knots,ef,Gridded(Linear()))
    itp = interpolate(knots, ef, Gridded(Linear()))
    return itp
end
function get_interpolated_efield_vector(itp, r, θ, z)
    return itp[r, θ, z]
end
function setup_interpolated_vectorfield(vectorfield, grid::CylindricalGrid{T}) where {T}
    knots = grid.axes #(grid.r, grid.θ, grid.z)
    i = interpolate(knots, vectorfield, Gridded(Linear()))
    vector_field_itp = extrapolate(i, Periodic())
    return vector_field_itp
end

function get_interpolated_drift_field(velocity_field, grid::CylindricalGrid{T}) where {T}
    knots = grid.axes #(grid.r, grid.θ, grid.z)
    # println(typeof(knots))
    # println(typeof(velocity_field))
    i=interpolate(knots, velocity_field, Gridded(Linear()))
    # println(typeof(i))
    velocity_field_itp = extrapolate(i, Periodic())
    return velocity_field_itp
end

include("plot_recipes.jl")<|MERGE_RESOLUTION|>--- conflicted
+++ resolved
@@ -37,68 +37,16 @@
     for iz in 1:size(ef, 3)
         for iθ in 1:size(ef, 2)
             for ir in 1:size(ef, 1)
-                pt::PointType = pointtypes[ir, iθ, iz]
-                if pt & update_bit == 0 # boundary point_type_array
-                    er::T = 0
-                    eθ::T = 0
-                    ez::T = 0
-                else
-<<<<<<< HEAD
-                    ### r ###
-                    if ir-1<1
-                        Δp_r_1 = p[ir+1 ,iθ, iz] - p[ir ,iθ, iz]
-                        d_r_1 = axr[ir+1]-axr[ir]
-                        er = ( Δp_r_1 / d_r_1 )
-                    elseif  ir+1 > size(ef,1)
-                        Δp_r_1 = p[ir ,iθ, iz]-p[ir-1 ,iθ, iz]
-                        d_r_1 = axr[ir]-axr[ir-1]
-                        er = ( Δp_r_1/d_r_1 )
-                    else
-                        Δp_r_1 = p[ir+1 ,iθ, iz]-p[ir ,iθ, iz]
-                        Δp_r_2 = p[ir ,iθ, iz]-p[ir-1 ,iθ, iz]
-                        d_r_1 = axr[ir+1]-axr[ir]
-                        d_r_2 = axr[ir]-axr[ir-1]
-                        er = ( Δp_r_1/d_r_1 + Δp_r_2/d_r_2) / 2
-                    end
-                    ### θ ###
-                    if iθ < 2
-                        Δp_θ_1 = p[ir ,iθ+1, iz]-p[ir ,iθ, iz]
-                        Δp_θ_2 = p[ir ,iθ, iz]-p[ir ,end, iz]
-                        d_θ_1 = (axθ[iθ+1]-axθ[iθ]) * axr[ir]# to get the proper value in length units
-                        d_θ_2 = (cyclic - axθ[end]) * axr[ir]
-                        eθ = ( Δp_θ_1/d_θ_1 + Δp_θ_2/d_θ_2) / 2
-                    elseif iθ == size(ef,2)
-                        Δp_θ_1 = p[ir ,1, iz]-p[ir ,iθ, iz]
-                        Δp_θ_2 = p[ir ,iθ, iz]-p[ir ,iθ-1, iz]
-                        d_θ_1 = (axθ[1]-axθ[iθ]) * axr[ir]# to get the proper value in length units
-                        d_θ_2 = (axθ[iθ]-axθ[iθ-1]) * axr[ir]
-                        eθ = ( Δp_θ_1/d_θ_1 + Δp_θ_2/d_θ_2) / 2
-                    else
-                        Δp_θ_1 = p[ir ,iθ+1, iz]-p[ir ,iθ, iz]
-                        Δp_θ_2 = p[ir ,iθ, iz]-p[ir ,iθ-1, iz]
-                        d_θ_1 = (axθ[iθ+1]-axθ[iθ]) * axr[ir]# to get the proper value in length units
-                        d_θ_2 = (axθ[iθ]-axθ[iθ-1]) * axr[ir]
-                        eθ = ( Δp_θ_1/d_θ_1 + Δp_θ_2/d_θ_2) / 2
-                    end
-                    isinf(eθ) || isnan(eθ) ? eθ = 0.0 : nothing # for small radii and small distances(center of the grid) it would yield Infs or Nans
-                    if iz-1<1
-                        Δp_z_1 = p[ir ,iθ, iz+1]-p[ir ,iθ, iz]
-                        d_z_1 = axz[iz+1]-axz[iz]
-                        ez = ( Δp_z_1/d_z_1 )
-                    elseif  iz+1 > size(ef,3)
-                        Δp_z_1 = p[ir ,iθ, iz]-p[ir ,iθ, iz-1]
-                        d_z_1 = axz[iz]-axz[iz-1]
-                        ez = ( Δp_z_1/d_z_1 )
-                    else
-                        Δp_z_1 = p[ir ,iθ, iz+1]-p[ir ,iθ, iz]
-                        Δp_z_2 = p[ir ,iθ, iz]-p[ir ,iθ, iz-1]
-                        d_z_1 = axz[iz+1]-axz[iz]
-                        d_z_2 = axz[iz]-axz[iz-1]
-                        ez = ( Δp_z_1/d_z_1 + Δp_z_2/d_z_2) / 2
-                    end
-                    ef[ir,iθ,iz] = [-er, -eθ, -ez]
-                end
-=======
+                ### r ###
+                if ir-1<1
+                    Δp_r_1 = p[ir+1 ,iθ, iz] - p[ir ,iθ, iz]
+                    d_r_1 = axr[ir+1]-axr[ir]
+                    er = ( Δp_r_1 / d_r_1 )
+                elseif  ir+1 > size(ef,1)
+                    Δp_r_1 = p[ir ,iθ, iz]-p[ir-1 ,iθ, iz]
+                    d_r_1 = axr[ir]-axr[ir-1]
+                    er = ( Δp_r_1/d_r_1 )
+                else
                     Δp_r_1 = p[ir+1 ,iθ, iz]-p[ir ,iθ, iz]
                     Δp_r_2 = p[ir ,iθ, iz]-p[ir-1 ,iθ, iz]
                     d_r_1 = axr[ir+1]-axr[ir]
@@ -147,7 +95,6 @@
                     if (1 < iz < size(pointtypes, 3)) if (pointtypes[ir, iθ, iz - 1] & update_bit > 0) && (pointtypes[ir, iθ, iz + 1] & update_bit > 0) ez = 0 end end
                 end 
                 ef[ir,iθ,iz] = [-er, -eθ, -ez]
->>>>>>> 44a6c358
             end
         end
     end
