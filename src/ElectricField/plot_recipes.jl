--- conflicted
+++ resolved
@@ -1,378 +1,371 @@
-function get_xyz_vector_from_rφz_field_vector_at_rφz(field,r,φ,z,ir,iφ,iz)::Vector
-    startpoint_vector = get_xyz_vector_from_rφz_vector([r,φ,z])
-    endpoint_vector = get_xyz_vector_from_rφz_vector([r,φ,z]+field[ir,iφ,iz])
-    xyz_vector = endpoint_vector-startpoint_vector
-    for ic in 1:size(xyz_vector,1)
-        isapprox(xyz_vector[ic],0.0) ? xyz_vector[ic] = 0.0 : nothing
-    end
-    xyz_vector
-end
-
-
-function get_xy_magnitude(xyz_vector::AbstractArray)
-    sqrt(xyz_vector[1]^2+xyz_vector[2]^2)
-end
-
-@recipe function f(electrical_field::Array{SVector{3,T},3}, grid::CylindricalGrid{T}; view=:Components, plane=:rz, i_fixed=3, spacing = 8, vectorscale = 0.0018, SI_factor=1/1000.) where{T <: SSDFloat}
-
-    vectorfield = electrical_field.*SI_factor
-    units = Dict(1e-3=>"mm",1e-2=>"cm",1e-1=>"dm",1=>"m",1.0=>"m")
-    if view == :Components
-        if plane == :rz
-            layout := (2,2)
-            size := (800,900)
-            vectorfield_r = get_component_field(vectorfield);
-            vectorfield_φ = get_component_field(vectorfield,:phi);
-            vectorfield_z = get_component_field(vectorfield,:z);
-            vectorfield_magn = get_magnitude_of_rφz_vector.(vectorfield);
-
-            st := :heatmap
-            # colorbar_title := "Field Strength / V m\$\^\{-1\}\$"
-            @series begin
-                subplot := 1
-                title := "r_component"
-                ylabel --> "z ["*units[SI_factor]*"]"
-                grid[:r] ./ SI_factor, grid[:z] ./ SI_factor, vectorfield_r[:,i_fixed,:]'
-            end
-            @series begin
-                subplot := 2
-                colorbar_title --> "Field Strength [V / "*units[SI_factor]*"]"
-                title := "φ_component"
-
-                grid[:r] ./SI_factor, grid[:z] ./SI_factor, vectorfield_φ[:,i_fixed,:]'
-            end
-            @series begin
-                subplot := 3
-                title := "z_component"
-                ylabel --> "z ["*units[SI_factor]*"]"
-                xlabel --> "r ["*units[SI_factor]*"]"
-                grid[:r] ./SI_factor, grid[:z] ./SI_factor, vectorfield_z[:,i_fixed,:]'
-            end
-            @series begin
-                subplot := 4
-                colorbar_title --> "Field Strength [V / "*units[SI_factor]*"]"
-                xlabel --> "r ["*units[SI_factor]*"]"
-                title:= "magnitude"
-                grid[:r] ./SI_factor, grid[:z] ./SI_factor, vectorfield_magn[:,i_fixed,:]'
-            end
-        end
-    elseif view == :ef
-        if plane == :rφ
-            vectorfield_xyz = Array{Vector{Float32}}(undef,size(vectorfield,1),size(vectorfield,2),size(vectorfield,3));
-            for (iz,z) in enumerate(grid[:z])
-                for (iφ,φ) in enumerate(grid[:φ])
-                    for (ir,r) in enumerate(grid[:r])
-                        vectorfield_xyz[ir,iφ,iz]=get_xyz_vector_from_rφz_field_vector_at_rφz(vectorfield,r,φ,z,ir,iφ,iz)
-                    end
-                end
-            end
-        elseif plane == :xy
-            vectorfield_xyz = electrical_field.field
-        end
-        vectorfield_xy_magn = map(x->get_xy_magnitude(x),vectorfield_xyz[:,:,i_fixed])
-        max_magn = maximum(vectorfield_xy_magn)
-        diff_magn = max_magn-minimum(vectorfield_xy_magn)
-
-        size := (800,800)
-        line := (:arrow,:blue,2)
-        label := ""
-        ylabel := "y "
-        xlabel := "x "
-        title := "z = $(round(grid[:z][i_fixed]/SI_factor,digits=2)) / mm"
-        xlims := (-1.2/SI_factor*maximum(grid[:r]),1.2/SI_factor*maximum(grid[:r]))
-        ylims := (-1.2/SI_factor*maximum(grid[:r]),1.2/SI_factor*maximum(grid[:r]))
-        for (ir,r) in enumerate(grid[:r][1:spacing:end])
-        for (iφ,φ) in enumerate(grid.φ)
-                x= r*cos(φ)
-            y= r*sin(φ)
-            ir_actual=findfirst(x->x==r,grid[:r])
-            iφ_actual=findfirst(x->x==φ,grid.φ)
-                xy_magn = vectorfield_xy_magn[ir_actual,iφ_actual]
-                vector=vectorfield_xyz[ir_actual,iφ_actual,i_fixed]/xy_magn
-                vector*=((vectorfield_xy_magn[ir_actual,iφ_actual]-0.8*minimum(vectorfield_xy_magn))/diff_magn)
-                vector*=vectorscale
-                @series begin
-                    [x-0.5*vector[1],x+0.5*vector[1]]/SI_factor, [y-0.5*vector[2],y+0.5*vector[2]]/SI_factor
-                end
-            end
-        end
-    end
-end
-#
-# @recipe function f(electrical_field::Array{SVector{3,T},3}, d::SolidStateDetector, grid::CylindricalGrid; φ_value=deg2rad(0), spacing=0.003, steps=1000, myscale=1, potential=true) where{T <: SSDFloat}
-#     size --> (900,1100)
-#     d.bulk_type == :ptype ? interpolated_efield = setup_interpolated_vectorfield(electrical_field, grid) : nothing
-#     d.bulk_type == :ntype ? interpolated_efield = setup_interpolated_vectorfield(map(x->-1*x,electrical_field), grid) : nothing
-#     if potential==true
-#         @series begin
-#             φ --> φ_value
-#             grid
-#         end
-#     end
-#
-#     corner_offset = 5e-5
-#     spawn_positions::Array{Array{T,1},1}=[]
-#
-#     for (i,tuple) in enumerate(d.segmentation_r_ranges)
-#         if tuple[1]==tuple[2]
-#             for z in corner_offset + d.segmentation_z_ranges[i][1]:spacing:d.segmentation_z_ranges[i][2] - corner_offset
-#                 push!(spawn_positions,[tuple[1],φ_value,z])
-#             end
-#         end
-#     end
-#
-#     for (i,tuple) in enumerate(d.segmentation_z_ranges)
-#         if tuple[1]==tuple[2]
-#             for r in corner_offset+d.segmentation_r_ranges[i][1]:spacing:d.segmentation_r_ranges[i][2] - corner_offset
-#                 push!(spawn_positions,[r,φ_value,tuple[1]])
-#             end
-#         end
-#     end
-#
-#     for (i,orientation) in enumerate(d.segmentation_types)
-#         if orientation != "Tubs"
-#             if orientation[1]=='c' o=-1 else o=1 end
-#             for z in d.segmentation_z_ranges[i][1]:spacing:d.segmentation_z_ranges[i][2]
-#                 push!(spawn_positions,[o * corner_offset+analytical_taper_r_from_φz(φ_value, z, orientation, d.segmentation_r_ranges[i],
-#                                                                                                             d.segmentation_phi_ranges[i],
-#                                                                                                             d.segmentation_z_ranges[i]),
-#                                                                                                             φ_value, z])
-#             end
-#         end
-#     end
-#
-#     for i in eachindex(spawn_positions[1:end-1])
-#
-#         xpath, ypath, zpath = driftonecharge(d, get_xyz_vector_from_rφz_vector(spawn_positions[i]), steps, myscale*1e-9, :e, interpolated_efield, interpolated_efield)
-#         rpath=[]
-#
-#         for ir in eachindex(xpath)
-#             push!(rpath, sqrt(xpath[ir]^2+ypath[ir]^2))
-#         end
-#
-#         @series begin
-#             c --> :white
-#             label --> ""
-#             rpath, zpath
-#         end
-#     end
-# end
-using Base.Math
-@recipe function f( electric_field::Array{ <:StaticVector{3, T}, 3}, det::SolidStateDetector; φ=missing, z = missing, scaling_factor=1.0, spacings = [3,20]) where T
-    ismissing(φ) && !ismissing(z) ? iz = searchsortednearest(det.zs,T(z)) : nothing
-    !ismissing(φ) && ismissing(z) ? iφ = searchsortednearest(det.φs,T(φ)) : nothing
-    guidefontsize --> 15
-    tickfontsize -->15
-    # labelfontsize --> 13
-    if ismissing(φ)
-        xy = T[0, 0]
-        values = T[0, 0]
-        magnitudes_xy = []
-        for (iφ ,φ)  in enumerate(det.φs)
-            if (iφ+spacings[1]-1)%spacings[1]==0
-                for (ir, r) in enumerate(det.rs)
-                    if (ir+spacings[2]-1)%spacings[2] == 0
-                        xy = hcat(xy,[ r * cos(φ), r * sin(φ)])
-                        values = hcat(values, electric_field[ir, iφ, iz][1:2])
-                        push!(magnitudes_xy,sqrt(electric_field[ir, iφ, iz][1]^2 + electric_field[ir, iφ, iz][2]^2))
-                    end
-                end
-            end
-        end
-
-        num = minimum([mean(diff(det.φs)*spacings[1]),mean(diff(det.rs))*spacings[2]])
-        nom = maximum(magnitudes_xy)
-        scaling = num/nom * scaling_factor
-        for i in 1:size(xy,2)
-            @series begin
-                title --> "z = $(round(det.zs[iz] .* 1000,digits=2)) mm"
-                xlabel --> "x / mm"
-                ylabel --> "y / mm"
-                aspect_ratio --> 1
-                label --> ""
-                color --> :red
-                arrow --> true
-                [xy[1,i] - 0.5*scaling*values[1,i], xy[1,i] + 0.5*scaling*values[1,i]] .* 1000, [xy[2,i] - 0.5*scaling*values[2,i], xy[2,i] + 0.5*scaling*values[2,i]] .* 1000
-            end
-        end
-
-    elseif ismissing(z)
-        rz = T[0, 0]
-        values = T[0, 0]
-        magnitudes_rz = []
-        for (iz ,z)  in enumerate(det.zs)
-            if (iz+spacings[1])%spacings[1]==0
-                for (ir, r) in enumerate(det.rs)
-                    if (ir+spacings[2]-1)%spacings[2] == 0
-                        rz = hcat(rz,[ r, z])
-                        values = hcat(values, electric_field[ir, iφ, iz][1:2:3])
-                        push!(magnitudes_rz,sqrt(electric_field[ir, iφ, iz][1]^2 + electric_field[ir, iφ, iz][3]^2))
-                    end
-                end
-            end
-        end
-        num = minimum([mean(diff(det.zs)*spacings[1]),mean(diff(det.rs))*spacings[2]])
-        nom = maximum(magnitudes_rz)
-        scaling = num/nom * scaling_factor
-        for i in 1:size(rz,2)
-            @series begin
-                title --> "φ = $(round(rad2deg(det.φs[iφ]) , digits=2)) deg"
-                xlabel --> "r [mm]"
-                ylabel --> "z [mm]"
-                aspect_ratio --> 1
-                label --> ""
-                color --> :red
-                arrow --> true
-                [rz[1,i] - 0.5*scaling*values[1,i], rz[1,i] + 0.5*scaling*values[1,i]] .* 1000, [rz[2,i] - 0.5*scaling*values[2,i], rz[2,i] + 0.5*scaling*values[2,i]] .* 1000
-            end
-        end
-    end
-end
-
-@userplot MyQuiver
-@recipe function f(gdd::MyQuiver; scaling=1.0)
-    xy::Matrix = gdd.args[1]
-    values = gdd.args[2]
-    for i in 1:size(xy,2)
-        @series begin
-            arrow --> true
-            [xy[1,i] - 0.5*scaling*values[1,i], xy[1,i] + 0.5*scaling*values[1,i]], [xy[2,i] - 0.5*scaling*values[2,i], xy[2,i] + 0.5*scaling*values[2,i]]
-        end
-    end
-end
-
-
-# @recipe function f( electric_field::Array{ <:StaticVector{3, T}, 3}, det::SolidStateDetector, ep::ElectricPotential{T};
-#             φ=missing, spacing=T(0.003), n_steps=3000, potential=true, contours_equal_potential=true, offset = T(5e-5)) where {T <: SSDFloat}
-#     size --> (700,900)
-#     det.bulk_type == :ptype ? interpolated_efield = setup_interpolated_vectorfield(electric_field, ep.grid) : nothing
-#     det.bulk_type == :ntype ? interpolated_efield = setup_interpolated_vectorfield(map(x -> -1*x, electric_field), ep.grid) : nothing
-#     if ismissing(φ)
-#         φ = 0
-#     end
-#     φ_rad = deg2rad(φ)
-#     aspect_ratio --> 1
-#     title --> "Electric Field Lines @φ=$(φ)°"
-#     xlabel --> L"$r$ / m"
-#     ylabel --> L"$z$ / m"
-#
-#     if potential==true
-#         @series begin
-#             contours_equal_potential --> contours_equal_potential
-#             φ --> φ
-#             ep
-#         end
-#     end
-#
-#     spawn_positions_cyl::Vector{CylindricalPoint} = []
-#
-#     for contact in det.contacts
-#         if (typeof(contact) == SSD.Contact{T,:N} && det.bulk_type == :ntype) || (typeof(contact) == SSD.Contact{T,:P} && det.bulk_type == :ptype)
-#             nothing
-#         else
-#             for g in contact.geometry_positive
-#                 if typeof(g) == SSD.Tube{T}
-#                     rStart,rStop = get_r(g)
-#                     zStart,zStop = get_z(g)
-#                     for r in rStart:spacing:rStop
-#                         push!(spawn_positions_cyl,CylindricalPoint{T}(r,φ,zStart+offset))
-#                         push!(spawn_positions_cyl,CylindricalPoint{T}(r,φ,zStart-offset))
-#                         push!(spawn_positions_cyl,CylindricalPoint{T}(r,φ,zStop+offset))
-#                         push!(spawn_positions_cyl,CylindricalPoint{T}(r,φ,zStop-offset))
-#                     end
-#                     for z in zStart:spacing:zStop
-#                         push!(spawn_positions_cyl,CylindricalPoint{T}(rStart+offset,φ,z))
-#                         push!(spawn_positions_cyl,CylindricalPoint{T}(rStart-offset,φ,z))
-#                         push!(spawn_positions_cyl,CylindricalPoint{T}(rStop+offset,φ,z))
-#                         push!(spawn_positions_cyl,CylindricalPoint{T}(rStop-offset,φ,z))
-#                     end
-#                 elseif typeof(g) == SSD.ConeMantle{T}
-#                     zStart,zStop = get_z(g)
-#                     for z in zStart:spacing:zStop
-#                         push!(spawn_positions_cyl,CylindricalPoint{T}(get_diagonal_r_from_z(g.cone, z)+offset,φ,z))
-#                         push!(spawn_positions_cyl,CylindricalPoint{T}(get_diagonal_r_from_z(g.cone, z)-offset,φ,z))
-#                         push!(spawn_positions_cyl,CylindricalPoint{T}(get_diagonal_r_from_z(g.cone, z)+offset,φ,z))
-#                         push!(spawn_positions_cyl,CylindricalPoint{T}(get_diagonal_r_from_z(g.cone, z)-offset,φ,z))
-#                     end
-#                 end
-#             end
-#         end
-#     end
-#     filter!(x -> x in det && !in(x, det.contacts),spawn_positions_cyl)
-#     spawn_positions_xyz::Vector{CartesianPoint{T}} = map(x -> CartesianPoint(CylindricalPoint{T}(x[1],x[2],x[3])), spawn_positions_cyl)
-#     for i in eachindex(spawn_positions_cyl[1:end])
-#         path = [@SVector zeros(T,3) for i in 1:n_steps]
-#         drift_charge!(path, det, spawn_positions_xyz[i], T(1f-9), interpolated_efield)
-#         @series begin
-#             c --> :white
-#             label --> ""
-#             map(x->sqrt(x[1]^2+x[2]^2),path), map(x->x[3],path)
-#         end
-#     end
-# end
-
-@userplot Plot_electric_field
-<<<<<<< HEAD
-@recipe function f(gdd::Plot_electric_field; φ = missing, spacing = 10, grid_spacing=[0.0005, deg2rad(1.0), 0.0005], n_steps=3000, potential=true, contours_equal_potential=true, offset = (5e-5))
-    setup = gdd.args[1]
-    T = Float32
-    φ = ismissing(φ) ? T(0) : T(φ)
-=======
-@recipe function f(gdd::Plot_electric_field; φ=missing, spacing = 20, grid_spacing=[0.0002, deg2rad(1.0), 0.0002], n_steps=3000, potential=true, contours_equal_potential=true, offset = (1e-3))
-    setup = gdd.args[1]
-    T = Float32
-    ismissing(φ) ? φ = T(10.0) : φ = T(φ)
-    φ_rad = deg2rad(φ)
->>>>>>> b72457d4
-    aspect_ratio --> 1
-    title --> "Electric Field Lines @φ=$(round(φ, digits=2))°"
-    xlabel --> L"$r$ / m"
-    ylabel --> L"$z$ / m"
-
-    if potential==true
-        @series begin
-            contours_equal_potential --> contours_equal_potential
-            φ --> φ
-            setup.electric_potential
-        end
-    end
-
-
-    contacts_to_spawn_charges_for = filter!(x -> x.id !=1, SSD.Contact{T}[c for c in setup.detector.contacts])
-    spawn_positions = CylindricalPoint{T}[]
-    grid = Grid(setup.detector, init_grid_spacing = grid_spacing, full_2π = true)
-    pt_offset = T[offset,0.0,offset]
-
-    for c in contacts_to_spawn_charges_for
-        ongrid_positions= map(x-> CylindricalPoint{T}(grid[x...]),SSD.paint_object(c, grid, φ_rad))
-        for position in ongrid_positions
-            push!(spawn_positions, CylindricalPoint{T}((position + pt_offset)...))
-            push!(spawn_positions, CylindricalPoint{T}((position - pt_offset)...))
-        end
-    end
-
-    filter!(x -> x in setup.detector && !in(x, setup.detector.contacts), spawn_positions)
-
-    el_field_itp = SSD.get_interpolated_drift_field(setup.electric_field.data, setup.electric_field.grid)
-    el_field_itp_inv = SSD.get_interpolated_drift_field(setup.electric_field.data .* -1, setup.electric_field.grid)
-    for (ipos, pos) in enumerate(spawn_positions)
-        if ((spacing-1)+ipos)%spacing == 0
-            path = CartesianPoint{T}[CartesianPoint{T}(0.0,0.0,0.0) for i in 1:n_steps]
-            SSD.drift_charge!(path, setup.detector, setup.electric_potential.grid, CartesianPoint(pos), T(2e-9), el_field_itp, verbose = false )
-            @series begin
-                c --> :white
-                label --> ""
-                map(x->sqrt(x[1]^2+x[2]^2),path), map(x->x[3],path)
-            end
-
-            path = CartesianPoint{T}[CartesianPoint{T}(0.0,0.0,0.0) for i in 1:n_steps]
-            SSD.drift_charge!(path, setup.detector, setup.electric_potential.grid, CartesianPoint(pos), T(2e-9), el_field_itp_inv, verbose = false )
-            @series begin
-                c --> :white
-                label --> ""
-                map(x->sqrt(x[1]^2+x[2]^2),path), map(x->x[3],path)
-            end
-
-        end
-    end
-end
+function get_xyz_vector_from_rφz_field_vector_at_rφz(field,r,φ,z,ir,iφ,iz)::Vector
+    startpoint_vector = get_xyz_vector_from_rφz_vector([r,φ,z])
+    endpoint_vector = get_xyz_vector_from_rφz_vector([r,φ,z]+field[ir,iφ,iz])
+    xyz_vector = endpoint_vector-startpoint_vector
+    for ic in 1:size(xyz_vector,1)
+        isapprox(xyz_vector[ic],0.0) ? xyz_vector[ic] = 0.0 : nothing
+    end
+    xyz_vector
+end
+
+
+function get_xy_magnitude(xyz_vector::AbstractArray)
+    sqrt(xyz_vector[1]^2+xyz_vector[2]^2)
+end
+
+@recipe function f(electrical_field::Array{SVector{3,T},3}, grid::CylindricalGrid{T}; view=:Components, plane=:rz, i_fixed=3, spacing = 8, vectorscale = 0.0018, SI_factor=1/1000.) where{T <: SSDFloat}
+
+    vectorfield = electrical_field.*SI_factor
+    units = Dict(1e-3=>"mm",1e-2=>"cm",1e-1=>"dm",1=>"m",1.0=>"m")
+    if view == :Components
+        if plane == :rz
+            layout := (2,2)
+            size := (800,900)
+            vectorfield_r = get_component_field(vectorfield);
+            vectorfield_φ = get_component_field(vectorfield,:phi);
+            vectorfield_z = get_component_field(vectorfield,:z);
+            vectorfield_magn = get_magnitude_of_rφz_vector.(vectorfield);
+
+            st := :heatmap
+            # colorbar_title := "Field Strength / V m\$\^\{-1\}\$"
+            @series begin
+                subplot := 1
+                title := "r_component"
+                ylabel --> "z ["*units[SI_factor]*"]"
+                grid[:r] ./ SI_factor, grid[:z] ./ SI_factor, vectorfield_r[:,i_fixed,:]'
+            end
+            @series begin
+                subplot := 2
+                colorbar_title --> "Field Strength [V / "*units[SI_factor]*"]"
+                title := "φ_component"
+
+                grid[:r] ./SI_factor, grid[:z] ./SI_factor, vectorfield_φ[:,i_fixed,:]'
+            end
+            @series begin
+                subplot := 3
+                title := "z_component"
+                ylabel --> "z ["*units[SI_factor]*"]"
+                xlabel --> "r ["*units[SI_factor]*"]"
+                grid[:r] ./SI_factor, grid[:z] ./SI_factor, vectorfield_z[:,i_fixed,:]'
+            end
+            @series begin
+                subplot := 4
+                colorbar_title --> "Field Strength [V / "*units[SI_factor]*"]"
+                xlabel --> "r ["*units[SI_factor]*"]"
+                title:= "magnitude"
+                grid[:r] ./SI_factor, grid[:z] ./SI_factor, vectorfield_magn[:,i_fixed,:]'
+            end
+        end
+    elseif view == :ef
+        if plane == :rφ
+            vectorfield_xyz = Array{Vector{Float32}}(undef,size(vectorfield,1),size(vectorfield,2),size(vectorfield,3));
+            for (iz,z) in enumerate(grid[:z])
+                for (iφ,φ) in enumerate(grid[:φ])
+                    for (ir,r) in enumerate(grid[:r])
+                        vectorfield_xyz[ir,iφ,iz]=get_xyz_vector_from_rφz_field_vector_at_rφz(vectorfield,r,φ,z,ir,iφ,iz)
+                    end
+                end
+            end
+        elseif plane == :xy
+            vectorfield_xyz = electrical_field.field
+        end
+        vectorfield_xy_magn = map(x->get_xy_magnitude(x),vectorfield_xyz[:,:,i_fixed])
+        max_magn = maximum(vectorfield_xy_magn)
+        diff_magn = max_magn-minimum(vectorfield_xy_magn)
+
+        size := (800,800)
+        line := (:arrow,:blue,2)
+        label := ""
+        ylabel := "y "
+        xlabel := "x "
+        title := "z = $(round(grid[:z][i_fixed]/SI_factor,digits=2)) / mm"
+        xlims := (-1.2/SI_factor*maximum(grid[:r]),1.2/SI_factor*maximum(grid[:r]))
+        ylims := (-1.2/SI_factor*maximum(grid[:r]),1.2/SI_factor*maximum(grid[:r]))
+        for (ir,r) in enumerate(grid[:r][1:spacing:end])
+        for (iφ,φ) in enumerate(grid.φ)
+                x= r*cos(φ)
+            y= r*sin(φ)
+            ir_actual=findfirst(x->x==r,grid[:r])
+            iφ_actual=findfirst(x->x==φ,grid.φ)
+                xy_magn = vectorfield_xy_magn[ir_actual,iφ_actual]
+                vector=vectorfield_xyz[ir_actual,iφ_actual,i_fixed]/xy_magn
+                vector*=((vectorfield_xy_magn[ir_actual,iφ_actual]-0.8*minimum(vectorfield_xy_magn))/diff_magn)
+                vector*=vectorscale
+                @series begin
+                    [x-0.5*vector[1],x+0.5*vector[1]]/SI_factor, [y-0.5*vector[2],y+0.5*vector[2]]/SI_factor
+                end
+            end
+        end
+    end
+end
+#
+# @recipe function f(electrical_field::Array{SVector{3,T},3}, d::SolidStateDetector, grid::CylindricalGrid; φ_value=deg2rad(0), spacing=0.003, steps=1000, myscale=1, potential=true) where{T <: SSDFloat}
+#     size --> (900,1100)
+#     d.bulk_type == :ptype ? interpolated_efield = setup_interpolated_vectorfield(electrical_field, grid) : nothing
+#     d.bulk_type == :ntype ? interpolated_efield = setup_interpolated_vectorfield(map(x->-1*x,electrical_field), grid) : nothing
+#     if potential==true
+#         @series begin
+#             φ --> φ_value
+#             grid
+#         end
+#     end
+#
+#     corner_offset = 5e-5
+#     spawn_positions::Array{Array{T,1},1}=[]
+#
+#     for (i,tuple) in enumerate(d.segmentation_r_ranges)
+#         if tuple[1]==tuple[2]
+#             for z in corner_offset + d.segmentation_z_ranges[i][1]:spacing:d.segmentation_z_ranges[i][2] - corner_offset
+#                 push!(spawn_positions,[tuple[1],φ_value,z])
+#             end
+#         end
+#     end
+#
+#     for (i,tuple) in enumerate(d.segmentation_z_ranges)
+#         if tuple[1]==tuple[2]
+#             for r in corner_offset+d.segmentation_r_ranges[i][1]:spacing:d.segmentation_r_ranges[i][2] - corner_offset
+#                 push!(spawn_positions,[r,φ_value,tuple[1]])
+#             end
+#         end
+#     end
+#
+#     for (i,orientation) in enumerate(d.segmentation_types)
+#         if orientation != "Tubs"
+#             if orientation[1]=='c' o=-1 else o=1 end
+#             for z in d.segmentation_z_ranges[i][1]:spacing:d.segmentation_z_ranges[i][2]
+#                 push!(spawn_positions,[o * corner_offset+analytical_taper_r_from_φz(φ_value, z, orientation, d.segmentation_r_ranges[i],
+#                                                                                                             d.segmentation_phi_ranges[i],
+#                                                                                                             d.segmentation_z_ranges[i]),
+#                                                                                                             φ_value, z])
+#             end
+#         end
+#     end
+#
+#     for i in eachindex(spawn_positions[1:end-1])
+#
+#         xpath, ypath, zpath = driftonecharge(d, get_xyz_vector_from_rφz_vector(spawn_positions[i]), steps, myscale*1e-9, :e, interpolated_efield, interpolated_efield)
+#         rpath=[]
+#
+#         for ir in eachindex(xpath)
+#             push!(rpath, sqrt(xpath[ir]^2+ypath[ir]^2))
+#         end
+#
+#         @series begin
+#             c --> :white
+#             label --> ""
+#             rpath, zpath
+#         end
+#     end
+# end
+using Base.Math
+@recipe function f( electric_field::Array{ <:StaticVector{3, T}, 3}, det::SolidStateDetector; φ=missing, z = missing, scaling_factor=1.0, spacings = [3,20]) where T
+    ismissing(φ) && !ismissing(z) ? iz = searchsortednearest(det.zs,T(z)) : nothing
+    !ismissing(φ) && ismissing(z) ? iφ = searchsortednearest(det.φs,T(φ)) : nothing
+    guidefontsize --> 15
+    tickfontsize -->15
+    # labelfontsize --> 13
+    if ismissing(φ)
+        xy = T[0, 0]
+        values = T[0, 0]
+        magnitudes_xy = []
+        for (iφ ,φ)  in enumerate(det.φs)
+            if (iφ+spacings[1]-1)%spacings[1]==0
+                for (ir, r) in enumerate(det.rs)
+                    if (ir+spacings[2]-1)%spacings[2] == 0
+                        xy = hcat(xy,[ r * cos(φ), r * sin(φ)])
+                        values = hcat(values, electric_field[ir, iφ, iz][1:2])
+                        push!(magnitudes_xy,sqrt(electric_field[ir, iφ, iz][1]^2 + electric_field[ir, iφ, iz][2]^2))
+                    end
+                end
+            end
+        end
+
+        num = minimum([mean(diff(det.φs)*spacings[1]),mean(diff(det.rs))*spacings[2]])
+        nom = maximum(magnitudes_xy)
+        scaling = num/nom * scaling_factor
+        for i in 1:size(xy,2)
+            @series begin
+                title --> "z = $(round(det.zs[iz] .* 1000,digits=2)) mm"
+                xlabel --> "x / mm"
+                ylabel --> "y / mm"
+                aspect_ratio --> 1
+                label --> ""
+                color --> :red
+                arrow --> true
+                [xy[1,i] - 0.5*scaling*values[1,i], xy[1,i] + 0.5*scaling*values[1,i]] .* 1000, [xy[2,i] - 0.5*scaling*values[2,i], xy[2,i] + 0.5*scaling*values[2,i]] .* 1000
+            end
+        end
+
+    elseif ismissing(z)
+        rz = T[0, 0]
+        values = T[0, 0]
+        magnitudes_rz = []
+        for (iz ,z)  in enumerate(det.zs)
+            if (iz+spacings[1])%spacings[1]==0
+                for (ir, r) in enumerate(det.rs)
+                    if (ir+spacings[2]-1)%spacings[2] == 0
+                        rz = hcat(rz,[ r, z])
+                        values = hcat(values, electric_field[ir, iφ, iz][1:2:3])
+                        push!(magnitudes_rz,sqrt(electric_field[ir, iφ, iz][1]^2 + electric_field[ir, iφ, iz][3]^2))
+                    end
+                end
+            end
+        end
+        num = minimum([mean(diff(det.zs)*spacings[1]),mean(diff(det.rs))*spacings[2]])
+        nom = maximum(magnitudes_rz)
+        scaling = num/nom * scaling_factor
+        for i in 1:size(rz,2)
+            @series begin
+                title --> "φ = $(round(rad2deg(det.φs[iφ]) , digits=2)) deg"
+                xlabel --> "r [mm]"
+                ylabel --> "z [mm]"
+                aspect_ratio --> 1
+                label --> ""
+                color --> :red
+                arrow --> true
+                [rz[1,i] - 0.5*scaling*values[1,i], rz[1,i] + 0.5*scaling*values[1,i]] .* 1000, [rz[2,i] - 0.5*scaling*values[2,i], rz[2,i] + 0.5*scaling*values[2,i]] .* 1000
+            end
+        end
+    end
+end
+
+@userplot MyQuiver
+@recipe function f(gdd::MyQuiver; scaling=1.0)
+    xy::Matrix = gdd.args[1]
+    values = gdd.args[2]
+    for i in 1:size(xy,2)
+        @series begin
+            arrow --> true
+            [xy[1,i] - 0.5*scaling*values[1,i], xy[1,i] + 0.5*scaling*values[1,i]], [xy[2,i] - 0.5*scaling*values[2,i], xy[2,i] + 0.5*scaling*values[2,i]]
+        end
+    end
+end
+
+
+# @recipe function f( electric_field::Array{ <:StaticVector{3, T}, 3}, det::SolidStateDetector, ep::ElectricPotential{T};
+#             φ=missing, spacing=T(0.003), n_steps=3000, potential=true, contours_equal_potential=true, offset = T(5e-5)) where {T <: SSDFloat}
+#     size --> (700,900)
+#     det.bulk_type == :ptype ? interpolated_efield = setup_interpolated_vectorfield(electric_field, ep.grid) : nothing
+#     det.bulk_type == :ntype ? interpolated_efield = setup_interpolated_vectorfield(map(x -> -1*x, electric_field), ep.grid) : nothing
+#     if ismissing(φ)
+#         φ = 0
+#     end
+#     φ_rad = deg2rad(φ)
+#     aspect_ratio --> 1
+#     title --> "Electric Field Lines @φ=$(φ)°"
+#     xlabel --> L"$r$ / m"
+#     ylabel --> L"$z$ / m"
+#
+#     if potential==true
+#         @series begin
+#             contours_equal_potential --> contours_equal_potential
+#             φ --> φ
+#             ep
+#         end
+#     end
+#
+#     spawn_positions_cyl::Vector{CylindricalPoint} = []
+#
+#     for contact in det.contacts
+#         if (typeof(contact) == SSD.Contact{T,:N} && det.bulk_type == :ntype) || (typeof(contact) == SSD.Contact{T,:P} && det.bulk_type == :ptype)
+#             nothing
+#         else
+#             for g in contact.geometry_positive
+#                 if typeof(g) == SSD.Tube{T}
+#                     rStart,rStop = get_r(g)
+#                     zStart,zStop = get_z(g)
+#                     for r in rStart:spacing:rStop
+#                         push!(spawn_positions_cyl,CylindricalPoint{T}(r,φ,zStart+offset))
+#                         push!(spawn_positions_cyl,CylindricalPoint{T}(r,φ,zStart-offset))
+#                         push!(spawn_positions_cyl,CylindricalPoint{T}(r,φ,zStop+offset))
+#                         push!(spawn_positions_cyl,CylindricalPoint{T}(r,φ,zStop-offset))
+#                     end
+#                     for z in zStart:spacing:zStop
+#                         push!(spawn_positions_cyl,CylindricalPoint{T}(rStart+offset,φ,z))
+#                         push!(spawn_positions_cyl,CylindricalPoint{T}(rStart-offset,φ,z))
+#                         push!(spawn_positions_cyl,CylindricalPoint{T}(rStop+offset,φ,z))
+#                         push!(spawn_positions_cyl,CylindricalPoint{T}(rStop-offset,φ,z))
+#                     end
+#                 elseif typeof(g) == SSD.ConeMantle{T}
+#                     zStart,zStop = get_z(g)
+#                     for z in zStart:spacing:zStop
+#                         push!(spawn_positions_cyl,CylindricalPoint{T}(get_diagonal_r_from_z(g.cone, z)+offset,φ,z))
+#                         push!(spawn_positions_cyl,CylindricalPoint{T}(get_diagonal_r_from_z(g.cone, z)-offset,φ,z))
+#                         push!(spawn_positions_cyl,CylindricalPoint{T}(get_diagonal_r_from_z(g.cone, z)+offset,φ,z))
+#                         push!(spawn_positions_cyl,CylindricalPoint{T}(get_diagonal_r_from_z(g.cone, z)-offset,φ,z))
+#                     end
+#                 end
+#             end
+#         end
+#     end
+#     filter!(x -> x in det && !in(x, det.contacts),spawn_positions_cyl)
+#     spawn_positions_xyz::Vector{CartesianPoint{T}} = map(x -> CartesianPoint(CylindricalPoint{T}(x[1],x[2],x[3])), spawn_positions_cyl)
+#     for i in eachindex(spawn_positions_cyl[1:end])
+#         path = [@SVector zeros(T,3) for i in 1:n_steps]
+#         drift_charge!(path, det, spawn_positions_xyz[i], T(1f-9), interpolated_efield)
+#         @series begin
+#             c --> :white
+#             label --> ""
+#             map(x->sqrt(x[1]^2+x[2]^2),path), map(x->x[3],path)
+#         end
+#     end
+# end
+
+@userplot Plot_electric_field
+@recipe function f(gdd::Plot_electric_field; φ = missing, spacing = 10, grid_spacing=[0.0005, deg2rad(1.0), 0.0005], n_steps=3000, potential=true, contours_equal_potential=true, offset = (5e-5))
+    setup = gdd.args[1]
+    T = Float32
+    φ = ismissing(φ) ? T(0) : T(φ)
+    φ_rad = deg2rad(φ_rad)
+    aspect_ratio --> 1
+    title --> "Electric Field Lines @φ=$(round(φ, digits=2))°"
+    xlabel --> L"$r$ / m"
+    ylabel --> L"$z$ / m"
+
+    if potential==true
+        @series begin
+            contours_equal_potential --> contours_equal_potential
+            φ --> φ
+            setup.electric_potential
+        end
+    end
+
+
+    contacts_to_spawn_charges_for = filter!(x -> x.id !=1, SSD.Contact{T}[c for c in setup.detector.contacts])
+    spawn_positions = CylindricalPoint{T}[]
+    grid = Grid(setup.detector, init_grid_spacing = grid_spacing, full_2π = true)
+    pt_offset = T[offset,0.0,offset]
+
+    for c in contacts_to_spawn_charges_for
+        ongrid_positions= map(x-> CylindricalPoint{T}(grid[x...]),SSD.paint_object(c, grid, φ_rad))
+        for position in ongrid_positions
+            push!(spawn_positions, CylindricalPoint{T}((position + pt_offset)...))
+            push!(spawn_positions, CylindricalPoint{T}((position - pt_offset)...))
+        end
+    end
+
+    filter!(x -> x in setup.detector && !in(x, setup.detector.contacts), spawn_positions)
+
+    el_field_itp = SSD.get_interpolated_drift_field(setup.electric_field.data, setup.electric_field.grid)
+    el_field_itp_inv = SSD.get_interpolated_drift_field(setup.electric_field.data .* -1, setup.electric_field.grid)
+    for (ipos, pos) in enumerate(spawn_positions)
+        if ((spacing-1)+ipos)%spacing == 0
+            path = CartesianPoint{T}[CartesianPoint{T}(0.0,0.0,0.0) for i in 1:n_steps]
+            SSD.drift_charge!(path, setup.detector, setup.electric_potential.grid, CartesianPoint(pos), T(2e-9), el_field_itp, verbose = false )
+            @series begin
+                c --> :white
+                label --> ""
+                map(x->sqrt(x[1]^2+x[2]^2),path), map(x->x[3],path)
+            end
+
+            path = CartesianPoint{T}[CartesianPoint{T}(0.0,0.0,0.0) for i in 1:n_steps]
+            SSD.drift_charge!(path, setup.detector, setup.electric_potential.grid, CartesianPoint(pos), T(2e-9), el_field_itp_inv, verbose = false )
+            @series begin
+                c --> :white
+                label --> ""
+                map(x->sqrt(x[1]^2+x[2]^2),path), map(x->x[3],path)
+            end
+
+        end
+    end
+end