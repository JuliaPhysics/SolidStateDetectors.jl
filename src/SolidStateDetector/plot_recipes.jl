--- conflicted
+++ resolved
@@ -314,13 +314,8 @@
     end
 end
 
-<<<<<<< HEAD
 @recipe function f(c::SolidStateDetector{T}; coloring = [], labeling = [], gfs = 13, lfs = 16, tfs = 13) where T
     legendfontsize := lfs
-=======
-@recipe function f(c::SolidStateDetector{T}; coloring = missing, labeling = missing) where T
-    legendfont --> 16
->>>>>>> 8d475ab9
     # aspect_ratio := 1
     tickfontsize := tfs
     guidefontsize := gfs
