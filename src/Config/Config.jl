"""
    abstract type AbstractConfig{T <: AbstractFloat} end

<<<<<<< HEAD
`T`: Type of points or precision.
"""
abstract type AbstractConfig{T <: AbstractFloat} end

function get_ρ_and_ϵ(pt, config::AbstractConfig{T})::Tuple{T, T} where {T <: AbstractFloat}
    error("User has to define a method `get_ρ_and_ϵ` for `pt::$(typeof(pt))` and `config::$(typeof(config))`.")
end
function set_pointtypes_and_fixed_potentials!(pointtypes::Array{PointType, N}, potential::Array{T, N}, grid::Grid{T, N, S}, config::AbstractConfig{T})::Nothing where {T, N, G, S}
    error("User has to define a method `set_pointtypes_and_fixed_potentials!` for `config::$(typeof(config))`.")
end
=======
Supertype of all detector/world/object configs.

User defined geometries must be subtype of `AbstractConfig{T}`.
>>>>>>> bca3e554

There are a few functions which must be defined for a user config, e.g. `struct UserConfig{T} <: AbstractConfig{T}`:

For cylindrical grids:

<<<<<<< HEAD
function get_ρ_and_ϵ(pt::Cylindrical{T}, ssd::SolidStateDetector{T})::Tuple{T, T} where {T <: AbstractFloat}
    if in(pt, ssd)
        ρ::T = get_charge_density(ssd, pt.r, pt.θ, pt.z) * elementary_charge
        ϵ::T = ssd.material_detector.ϵ_r
        return ρ, ϵ
    else
        ρ = 0
        ϵ = ssd.material_environment.ϵ_r
        return ρ, ϵ
    end
end
function set_pointtypes_and_fixed_potentials!(pointtypes::Array{PointType, N}, potential::Array{T, N},
        grid::Grid{T, N, :Cylindrical}, ssd::SolidStateDetector{T}; weighting_potential_channel_idx::Union{Missing, Int} = missing)::Nothing where {T <: AbstractFloat, N}

    channels::Array{Int, 1} = if !ismissing(weighting_potential_channel_idx)
        ssd.grouped_channels[weighting_potential_channel_idx]
    else
        Int[]
    end

    axr::Vector{T} = grid[:r].ticks
    axθ::Vector{T} = grid[:θ].ticks
    axz::Vector{T} = grid[:z].ticks
    for iz in axes(potential, 3)
        z::T = axz[iz]
        for iθ in axes(potential, 2)
            θ::T = axθ[iθ]
            for ir in axes(potential, 1)
                r::T = axr[ir]
                pt::Cylindrical{T} = Cylindrical{T}( r, θ, z )

                if is_boundary_point(ssd, r, θ, z, axr, axθ, axz)
                    pot::T = if ismissing(weighting_potential_channel_idx)
                        get_boundary_value( ssd, r, θ, z, axr)
                    else
                        ssd.borehole_modulation ? (in(get_segment_idx(ssd, r, θ, z, axr), channels) ? 1 : 0) : (in(get_segment_idx(ssd, r, θ, z), channels) ? 1 : 0)
                    end
                    potential[ ir, iθ, iz ] = pot
                    pointtypes[ ir, iθ, iz ] = zero(PointType)
                elseif in(pt, ssd)
                    pointtypes[ ir, iθ, iz ] += pn_junction_bit
                end

            end
        end
    end
    nothing
end
=======
* in(pt::Cylindrical{T}, config::UserConfig{T})::Bool where {T <: AbstractFloat}
* Grid(config::UserConfig{T})::Grid{T, 3, :Cylindrical} where {T <: AbstractFloat}
* get\\_ρ\\_and\\_ϵ(pt::Cylindrical{T}, config::UserConfig{T})::Tuple{T, T} where {T <: AbstractFloat} 
* set\\_pointtypes\\_and\\_fixed\\_potentials!(pointtypes::Array{PointType, 3}, potential::Array{T, 3}, 
        grid::Grid{T, 3, :Cylindrical}, config::UserConfig{T}; weighting\\_potential\\_channel\\_idx::Union{Missing, Int} = missing)::Nothing where {T <: AbstractFloat}

For cartesian grids:

* in(pt::StaticVector{3, T}, config::UserConfig{T})::Bool 
* Grid(config::UserConfig{T})::Grid{T, 3, :Cartesian} where {T <: AbstractFloat}
* get\\_ρ\\_and\\_ϵ(pt::StaticVector{3, T}, config::UserConfig{T})::Tuple{T, T} where {T <: AbstractFloat} 
* set\\_pointtypes\\_and\\_fixed\\_potentials!(pointtypes::Array{PointType, 3}, potential::Array{T, 3}, 
        grid::Grid{T, 3, :Cartesian}, config::UserConfig{T}; weighting\\_potential\\_channel\\_idx::Union{Missing, Int} = missing)::Nothing where {T <: AbstractFloat}

"""
abstract type AbstractConfig{T <: AbstractFloat} end
>>>>>>> bca3e554
<|MERGE_RESOLUTION|>--- conflicted
+++ resolved
@@ -1,77 +1,14 @@
 """
     abstract type AbstractConfig{T <: AbstractFloat} end
 
-<<<<<<< HEAD
-`T`: Type of points or precision.
-"""
-abstract type AbstractConfig{T <: AbstractFloat} end
-
-function get_ρ_and_ϵ(pt, config::AbstractConfig{T})::Tuple{T, T} where {T <: AbstractFloat}
-    error("User has to define a method `get_ρ_and_ϵ` for `pt::$(typeof(pt))` and `config::$(typeof(config))`.")
-end
-function set_pointtypes_and_fixed_potentials!(pointtypes::Array{PointType, N}, potential::Array{T, N}, grid::Grid{T, N, S}, config::AbstractConfig{T})::Nothing where {T, N, G, S}
-    error("User has to define a method `set_pointtypes_and_fixed_potentials!` for `config::$(typeof(config))`.")
-end
-=======
 Supertype of all detector/world/object configs.
 
 User defined geometries must be subtype of `AbstractConfig{T}`.
->>>>>>> bca3e554
 
 There are a few functions which must be defined for a user config, e.g. `struct UserConfig{T} <: AbstractConfig{T}`:
 
 For cylindrical grids:
 
-<<<<<<< HEAD
-function get_ρ_and_ϵ(pt::Cylindrical{T}, ssd::SolidStateDetector{T})::Tuple{T, T} where {T <: AbstractFloat}
-    if in(pt, ssd)
-        ρ::T = get_charge_density(ssd, pt.r, pt.θ, pt.z) * elementary_charge
-        ϵ::T = ssd.material_detector.ϵ_r
-        return ρ, ϵ
-    else
-        ρ = 0
-        ϵ = ssd.material_environment.ϵ_r
-        return ρ, ϵ
-    end
-end
-function set_pointtypes_and_fixed_potentials!(pointtypes::Array{PointType, N}, potential::Array{T, N},
-        grid::Grid{T, N, :Cylindrical}, ssd::SolidStateDetector{T}; weighting_potential_channel_idx::Union{Missing, Int} = missing)::Nothing where {T <: AbstractFloat, N}
-
-    channels::Array{Int, 1} = if !ismissing(weighting_potential_channel_idx)
-        ssd.grouped_channels[weighting_potential_channel_idx]
-    else
-        Int[]
-    end
-
-    axr::Vector{T} = grid[:r].ticks
-    axθ::Vector{T} = grid[:θ].ticks
-    axz::Vector{T} = grid[:z].ticks
-    for iz in axes(potential, 3)
-        z::T = axz[iz]
-        for iθ in axes(potential, 2)
-            θ::T = axθ[iθ]
-            for ir in axes(potential, 1)
-                r::T = axr[ir]
-                pt::Cylindrical{T} = Cylindrical{T}( r, θ, z )
-
-                if is_boundary_point(ssd, r, θ, z, axr, axθ, axz)
-                    pot::T = if ismissing(weighting_potential_channel_idx)
-                        get_boundary_value( ssd, r, θ, z, axr)
-                    else
-                        ssd.borehole_modulation ? (in(get_segment_idx(ssd, r, θ, z, axr), channels) ? 1 : 0) : (in(get_segment_idx(ssd, r, θ, z), channels) ? 1 : 0)
-                    end
-                    potential[ ir, iθ, iz ] = pot
-                    pointtypes[ ir, iθ, iz ] = zero(PointType)
-                elseif in(pt, ssd)
-                    pointtypes[ ir, iθ, iz ] += pn_junction_bit
-                end
-
-            end
-        end
-    end
-    nothing
-end
-=======
 * in(pt::Cylindrical{T}, config::UserConfig{T})::Bool where {T <: AbstractFloat}
 * Grid(config::UserConfig{T})::Grid{T, 3, :Cylindrical} where {T <: AbstractFloat}
 * get\\_ρ\\_and\\_ϵ(pt::Cylindrical{T}, config::UserConfig{T})::Tuple{T, T} where {T <: AbstractFloat} 
@@ -88,4 +25,3 @@
 
 """
 abstract type AbstractConfig{T <: AbstractFloat} end
->>>>>>> bca3e554
