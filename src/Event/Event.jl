"""
    mutable struct Event{T <: SSDFloat}

Collection struct for individual events. 
This (mutable) struct is meant to be used to look at individual events,
not to process a huge amount of events.

## Fields
* `locations::VectorOfArrays{CartesianPoint{T}}`: Vector of the positions of all hits of the event.
* `energies::VectorOfArrays{T}`: Vector of energies corresponding to the hits of the event.
* `drift_paths::Union{Vector{EHDriftPath{T}}, Missing}`: Calculated drift paths of each hit position. 
* `waveforms::Union{Vector{<:Any}, Missing}`: Generated signals (waveforms) of the event.
"""
mutable struct Event{T <: SSDFloat}
    locations::VectorOfArrays{CartesianPoint{T}}
    energies::VectorOfArrays{T}
    drift_paths::Union{Vector{EHDriftPath{T}}, Missing}
    waveforms::Union{Vector{<:Any}, Missing}
    Event{T}() where {T <: SSDFloat} = new{T}(VectorOfArrays(Vector{CartesianPoint{T}}[]), VectorOfArrays(Vector{T}[]), missing, missing)
end

function Event(location::AbstractCoordinatePoint{T}, energy::RealQuantity = one(T))::Event{T} where {T <: SSDFloat}
    evt = Event{T}()
    evt.locations = VectorOfArrays([[CartesianPoint(location)]])
    evt.energies = VectorOfArrays([[T(to_internal_units(energy))]])
    return evt
end

function Event(locations::Vector{<:AbstractCoordinatePoint{T}}, energies::Vector{<:RealQuantity} = ones(T, length(locations)); max_interaction_distance::Union{<:Real, <:LengthQuantity} = NaN)::Event{T} where {T <: SSDFloat}
    d::T = T(to_internal_units(max_interaction_distance))
    @assert isnan(d) || d >= 0 "Max. interaction distance must be positive or NaN (no grouping), but $(max_interaction_distance) was given."
    evt = Event{T}()
    if isnan(d) # default: no grouping, the charges from different hits drift independently
        evt.locations = VectorOfArrays(broadcast(pt -> [CartesianPoint(pt)], locations))
        evt.energies = VectorOfArrays(broadcast(E -> [T(to_internal_units(E))], energies))
    else
        evt.locations, evt.energies = group_points_by_distance(CartesianPoint.(locations), T.(to_internal_units.(energies)), d)
    end
    return evt
end

function Event(locations::Vector{<:Vector{<:AbstractCoordinatePoint{T}}}, energies::Vector{<:Vector{<:RealQuantity}} = [[one(T) for i in j] for j in locations])::Event{T} where {T <: SSDFloat}
    evt = Event{T}()
    evt.locations = VectorOfArrays(broadcast(pts -> CartesianPoint{T}.(pts), locations))
    evt.energies = VectorOfArrays(Vector{T}.(to_internal_units.(energies)))
    return evt
end

function Event(nbcc::NBodyChargeCloud{T})::Event{T} where {T <: SSDFloat}
    evt = Event{T}()
    # charges in one NBodyChargeCloud should see each other by default
    evt.locations = VectorOfArrays([nbcc.locations])
    evt.energies = VectorOfArrays([nbcc.energies])
    return evt
end

function Event(nbccs::Vector{<:NBodyChargeCloud{T}})::Event{T} where {T <: SSDFloat}
    evt = Event{T}()
    evt.locations = VectorOfArrays(broadcast(nbcc -> nbcc.locations, nbccs))
    evt.energies = VectorOfArrays(broadcast(nbcc -> nbcc.energies, nbccs))
    return evt
end

function Event(locations::Vector{<:AbstractCoordinatePoint{T}}, energies::Vector{<:RealQuantity}, N::Int; 
        particle_type::Type{PT} = Gamma, number_of_shells::Int = 2,
        radius::Vector{<:Union{<:Real, <:LengthQuantity}} = radius_guess.(T.(to_internal_units.(energies)), particle_type),
        max_interaction_distance::Union{<:Real, <:LengthQuantity} = NaN
    )::Event{T} where {T <: SSDFloat, PT <: ParticleType}


    @assert eachindex(locations) == eachindex(energies) == eachindex(radius)

    d::T = T(to_internal_units(max_interaction_distance))
    @assert isnan(d) || d >= 0 "Max. interaction distance must be positive or NaN (no grouping), but $(max_interaction_distance) was given."

    if isnan(d) # default: no grouping, the charges from different hits drift independently
        Event(
            broadcast(i -> 
                NBodyChargeCloud(locations[i], energies[i], N, 
                radius = T(to_internal_units(radius[i])), number_of_shells = number_of_shells),
            eachindex(locations))
        )
    else # otherwise: group the CENTERS by distance and compose the NBodyChargeClouds around them
        loc, ene, rad = group_points_by_distance(CartesianPoint.(locations), T.(to_internal_units.(energies)), T.(to_internal_units.(radius)), d)
        nbccs = broadcast(i -> 
            broadcast(j -> 
                let nbcc = NBodyChargeCloud(loc[i][j], ene[i][j], N, 
                    radius = rad[i][j], number_of_shells = number_of_shells)
                    nbcc.locations, nbcc.energies
                end, 
            eachindex(loc[i])), 
        eachindex(loc))

        Event(
            broadcast(nbcc -> vcat(getindex.(nbcc, 1)...), nbccs),
            broadcast(nbcc -> vcat(getindex.(nbcc, 2)...), nbccs)
        )
    end
end

function Event(
        locations::Vector{<:Vector{<:AbstractCoordinatePoint{T}}}, 
        energies::Vector{<:Vector{<:RealQuantity}}, N::Int;
        particle_type::Type{PT} = Gamma, number_of_shells::Int = 2,
        radius::Vector{<:Vector{<:RealQuantity}} = map(e -> radius_guess.(T.(to_internal_units.(e)), particle_type), energies)
    ) where {T <: SSDFloat, PT <: ParticleType}
    
    @assert eachindex(locations) == eachindex(energies) == eachindex(radius)
    events = map(i -> Event(locations[i], energies[i], N; particle_type, number_of_shells, radius = radius[i]), eachindex(locations))
    Event(flatview.(getfield.(events, :locations)), flatview.(getfield.(events, :energies)))
end

function Event(evt::NamedTuple{(:evtno, :detno, :thit, :edep, :pos),
         <:Tuple{
            Union{Integer, AbstractVector{<:Integer}},
            Union{Integer, AbstractVector{<:Integer}},
            AbstractVector{<:RealQuantity},
            AbstractVector{<:RealQuantity},
            AbstractVector{<:AbstractVector{<:RealQuantity}}
        }}, T = missing)
    if ismissing(T) T = eltype(to_internal_units(evt[:edep][:])) end

    evt = Event(
        [CartesianPoint{T}.(to_internal_units.(evt[:pos][:]))],
        [T.(to_internal_units.(evt[:edep][:]))]
    )

    return evt
end

in(evt::Event, det::SolidStateDetector) = all( pt -> pt in det, flatview(evt.locations))
in(evt::Event, sim::Simulation) = all( pt -> pt in sim.detector, flatview(evt.locations))

function move_charges_inside_semiconductor!(evt::Event{T}, det::SolidStateDetector{T}; fraction::T = T(0.2), verbose::Bool = true)::Event{T} where {T <: SSDFloat}
    move_charges_inside_semiconductor!(evt.locations, evt.energies, det; fraction, verbose)
    evt
end

function move_charges_inside_semiconductor!(
        locations::AbstractVector{<:AbstractVector{CartesianPoint{T}}}, energies::AbstractVector{<:AbstractVector{T}},
        det::SolidStateDetector{T}; fraction::T = T(0.2), verbose::Bool = true) where {T <: SSDFloat}
    for n in eachindex(locations)
        idx_in = broadcast( pt -> pt in det.semiconductor, locations[n]);
        if !all(idx_in)
            charge_center = sum(locations[n] .* energies[n]) / sum(energies[n])
            @assert charge_center in det.semiconductor "The center of the charge cloud ($(charge_center)) is not inside the semiconductor."
            surf = ConstructiveSolidGeometry.surfaces(det.semiconductor.geometry)
            for (k,m) in enumerate(findall(.!idx_in))
                l = locations[n][m]
                line = ConstructiveSolidGeometry.Line(charge_center, CartesianVector{T}(l - charge_center))
                for s in surf
                    int = ConstructiveSolidGeometry.intersection(s, line)
                    for i in int
                        proj::T = (i - charge_center) ⋅ (l - charge_center) / sum((l - charge_center).^2)
                        if 0 ≤ proj ≤ 1
                            if i in det.semiconductor
                                locations[n][m] = (1 - fraction * proj) * i + fraction * proj * charge_center
                            end
                        end
                    end
                end
            end
            charge_center_new = sum(locations[n] .* energies[n]) / sum(energies[n])
            if verbose
                @warn "$(sum(.!idx_in)) charges of the charge cloud at $(round.(charge_center, digits = (T == Float64 ? 12 : 6)))"*
                " are outside. Moving them inside...\nThe new charge center is at $(round.(charge_center_new, digits = (T == Float64 ? 12 : 6))).\n"
            end
        end
    end
    nothing
end

"""
    drift_charges!(evt::Event{T}, sim::Simulation{T}; kwargs...)::Nothing where {T <: SSDFloat}

Calculates the electron and hole drift paths for the given [`Event`](@ref) and [`Simulation`](@ref)
    and stores them in `evt.drift_paths`.
    
## Arguments 
* `evt::Event{T}`: [`Event`](@ref) for which the charges should be drifted.
* `sim::Simulation{T}`: [`Simulation`](@ref) which defines the setup in which the charges in `evt` should drift.

## Keywords
* `max_nsteps::Int = 1000`: Maximum number of steps in the drift of each hit. 
* `Δt::RealQuantity = 5u"ns"`: Time step used for the drift.
* `diffusion::Bool = false`: Activate or deactive diffusion of charge carriers via random walk.
* `self_repulsion::Bool = false`: Activate or deactive self-repulsion of charge carriers of the same type.
* `geometry_check::Bool = false`: Perform extra geometry checks when determining if charge carriers have reached a contact.
* `verbose = true`: Activate or deactivate additional info output.
* `end_drift_when_no_field::Bool = true`: Activate or deactive drifting termination when the electric field is exactly zero.

## Example 
```julia 
drift_charges!(evt, sim, Δt = 1u"ns", verbose = false)
```

!!! note
    Using values with units for `Δt` requires the package [Unitful.jl](https://github.com/PainterQubits/Unitful.jl).
"""
<<<<<<< HEAD
function drift_charges!(evt::Event{T}, sim::Simulation{T}; max_nsteps::Int = 1000, Δt::RealQuantity = 5u"ns", diffusion::Bool = false, self_repulsion::Bool = false, verbose::Bool = true, end_drift_when_no_field::Bool = true)::Nothing where {T <: SSDFloat}
    !in(evt, sim.detector) && move_charges_inside_semiconductor!(evt, sim.detector, verbose = verbose)
    evt.drift_paths = drift_charges(sim, evt.locations, evt.energies, Δt = Δt, max_nsteps = max_nsteps, diffusion = diffusion, self_repulsion = self_repulsion, verbose = verbose, end_drift_when_no_field = end_drift_when_no_field)
=======
function drift_charges!(evt::Event{T}, sim::Simulation{T}; max_nsteps::Int = 1000, Δt::RealQuantity = 5u"ns", diffusion::Bool = false, self_repulsion::Bool = false, geometry_check::Bool = false, verbose::Bool = true)::Nothing where {T <: SSDFloat}
    !in(evt, sim.detector) && move_charges_inside_semiconductor!(evt, sim.detector; verbose)
    evt.drift_paths = drift_charges(sim, evt.locations, evt.energies; Δt, max_nsteps, diffusion, self_repulsion, geometry_check, verbose)
>>>>>>> 1aadc213
    nothing
end
function get_signal!(evt::Event{T}, sim::Simulation{T}, contact_id::Int; Δt::RealQuantity = 5u"ns")::Nothing where {T <: SSDFloat}
    @assert !ismissing(evt.drift_paths) "No drift path for this event. Use `drift_charges(evt::Event, sim::Simulation)` first."
    @assert !ismissing(sim.weighting_potentials[contact_id]) "No weighting potential for contact $(contact_id). Use `calculate_weighting_potential!(sim::Simulation, contact_id::Int)` first."
    if ismissing(evt.waveforms)
        evt.waveforms = Union{Missing, RadiationDetectorSignals.RDWaveform}[missing for i in eachindex(sim.detector.contacts)]
    end
    evt.waveforms[contact_id] = get_signal(sim, evt.drift_paths, flatview(evt.energies), contact_id, Δt = Δt)
    nothing
end


"""
    get_signals!(evt::Event{T}, sim::Simulation{T}; Δt::RealQuantity = 5u"ns")::Nothing where {T <: SSDFloat}
    
Generates the signals/waveforms from the drift paths of an [`Event`](@ref) for each [`Contact`](@ref),
for which a [`WeightingPotential`](@ref) is specified in `sim.weighting_potentials`.
    
The output is stored in `evt.waveforms`.

## Arguments 
* `evt::Event{T}`: [`Event`](@ref) for which the waveforms should be generated.
* `sim::Simulation{T}`: [`Simulation`](@ref) which defines the setup in which the waveforms are generated.

## Keywords
* `Δt::RealQuantity = 5u"ns"`: Time steps with which the drift paths were calculated.

## Example 
```julia
SolidStateDetectors.get_signals!(evt, sim, Δt = 1u"ns") # if evt.drift_paths were calculated in time steps of 1ns
```

!!! note 
    This method only works if `evt.drift_paths` has already been calculated and is not `missing`.
"""
function get_signals!(evt::Event{T}, sim::Simulation{T}; Δt::RealQuantity = 5u"ns")::Nothing where {T <: SSDFloat}
    @assert !ismissing(evt.drift_paths) "No drift path for this event. Use `drift_charges!(evt::Event, sim::Simulation)` first."
    if ismissing(evt.waveforms)
        evt.waveforms = Union{Missing, RadiationDetectorSignals.RDWaveform}[missing for i in eachindex(sim.detector.contacts)]
    end
    for contact in sim.detector.contacts
        if any(ismissing, sim.weighting_potentials) "No weighting potential(s) for some contact(s).." end
        if !ismissing(sim.weighting_potentials[contact.id])
            evt.waveforms[contact.id] = get_signal(sim, evt.drift_paths, flatview(evt.energies), contact.id, Δt = Δt)
        end
    end
    nothing
end

"""
    simulate!(evt::Event{T}, sim::Simulation{T}; kwargs...)::Nothing where {T <: SSDFloat}

Simulates the waveforms for the [`Event`](@ref) for a given [`Simulation`](@ref) by

1. calculating the drift paths of all energy hits, at `evt.locations` and 
2. generating the waveforms for each [`Contact`](@ref), for which a [`WeightingPotential`](@ref) is specified in `sim.weighting_potentials`.

The output is stored in `evt.drift_paths` and `evt.waveforms`.

## Arguments 
* `evt::Event{T}`: [`Event`](@ref) for which the charges should be drifted.
* `sim::Simulation{T}`: [`Simulation`](@ref) which defines the setup in which the charges in `evt` should drift.

## Keywords
* `max_nsteps::Int = 1000`: Maximum number of steps in the drift of each hit. 
* `Δt::RealQuantity = 5u"ns"`: Time step used for the drift.
* `diffusion::Bool = false`: Activate or deactive diffusion of charge carriers via random walk.
* `self_repulsion::Bool = false`: Activate or deactive self-repulsion of charge carriers of the same type.
* `geometry_check::Bool = false`: Perform extra geometry checks when determining if charge carriers have reached a contact.
* `verbose = true`: Activate or deactivate additional info output.
* `end_drift_when_no_field::Bool = true`: Activate or deactive drifting termination when the electric field is exactly zero.

## Example 
```julia
simulate!(evt, sim, Δt = 1u"ns", verbose = false)
```

See also [`drift_charges!`](@ref) and [`get_signals!`](@ref).
"""
<<<<<<< HEAD
function simulate!(evt::Event{T}, sim::Simulation{T}; max_nsteps::Int = 1000, Δt::RealQuantity = 5u"ns", diffusion::Bool = false, self_repulsion::Bool = false, verbose::Bool = true, end_drift_when_no_field::Bool = true)::Nothing where {T <: SSDFloat}
    drift_charges!(evt, sim, max_nsteps = max_nsteps, Δt = Δt, diffusion = diffusion, self_repulsion = self_repulsion, verbose = verbose, end_drift_when_no_field = end_drift_when_no_field )
    get_signals!(evt, sim, Δt = Δt)
=======
function simulate!(evt::Event{T}, sim::Simulation{T}; max_nsteps::Int = 1000, Δt::RealQuantity = 5u"ns", diffusion::Bool = false, self_repulsion::Bool = false, geometry_check::Bool = false, verbose::Bool = true)::Nothing where {T <: SSDFloat}
    drift_charges!(evt, sim; max_nsteps, Δt, diffusion, self_repulsion, geometry_check, verbose)
    get_signals!(evt, sim; Δt)
>>>>>>> 1aadc213
    nothing
end


"""
    add_baseline_and_extend_tail(wv::RadiationDetectorSignals.RDWaveform{T,U,TV,UV}, n_baseline_samples::Int, total_waveform_length::Int) where {T,U,TV,UV}

Adds a zero-valued baseline in front of the waveform `wv` and extends (or cuts off) the waveform at the end with the last value of `wv`.
A waveform of length `total_waveform_length` is returned.

## Arguments
* `wv::RadiationDetectorSignals.RDWaveform{T,U,TV,UV}`: A waveform (signal over time).
* `n_baseline_samples::Int`: Number of samples added in front of the waveform with values 0. 
* `total_waveform_length::Int`: Number of samples of the extended waveform which is returned.

## Examples
    add_baseline_and_extend_tail(wv, 1000, 5000)   

!!! note 
    This functions assumes that the time steps between the samples of the input waveform `wv` are the same. Thus, that the input waveform is
    sampled with a fixed frequency. 
"""
function add_baseline_and_extend_tail(wv::RadiationDetectorSignals.RDWaveform{T,U,TV,UV}, n_baseline_samples::Int, total_waveform_length::Int) where {T,U,TV,UV}
    new_signal::Vector{eltype(UV)} = Vector{eltype(UV)}(undef, total_waveform_length)
    new_signal[1:n_baseline_samples] .= zero(eltype(UV))
    if length(wv.signal) <= total_waveform_length - n_baseline_samples
        new_signal[n_baseline_samples+1:n_baseline_samples+length(wv.signal)] = wv.signal
        new_signal[n_baseline_samples+length(wv.signal)+1:end] .= wv.signal[end]
    else
        new_signal[n_baseline_samples+1:end] = wv.signal[1:total_waveform_length - n_baseline_samples]
    end
    new_times = if TV <: AbstractRange
        range( zero(first(wv.time)), step = step(wv.time), length = total_waveform_length )
    else
        error("Not yet defined for timestamps of type `$(TV)`")
    end
    return RDWaveform( new_times, new_signal )
end


"""
    get_electron_and_hole_contribution(evt::Event{T}, sim::Simulation{T}, contact_id::Int)
    
Returns the electron and hole contribution to the waveform of a [`Contact`](@ref) with a given
`contact_id` of an [`Event`](@ref) as a `NamedTuple` with two entries: 
`electron_contribution` and `hole_contribution`.

## Arguments
* `evt::Event{T}`: [`Event`](@ref) in which the charges have already been drifted.
* `sim::Simulation{T}`: [`Simulation`](@ref) which defines the setup in which the charges in `evt` were drifted.
* `contact_id::Int`: The `id` of the [`Contact`](@ref) for which the waveform should be split into electron and hole contribution.

## Example
```julia 
using Plots
using SolidStateDetector
T = Float32

simulation = Simulation{T}(SSD_examples[:InvertedCoax])
simulate!(simulation)
event = Event([CartesianPoint{T}(0.02,0.01,0.05)])
simulate!(event, simulation)

contact_id = 1
wf = get_electron_and_hole_contribution(evt, sim, contact_id)
```

!!! note 
    The drift paths in `evt` need to be calculated using [`drift_charges!`](@ref) before calling this function.
    
See also [`plot_electron_and_hole_contribution`](@ref).
"""
function get_electron_and_hole_contribution(evt::Event{T}, sim::Simulation{T, S}, contact_id::Int
            )::NamedTuple{(:electron_contribution, :hole_contribution), <:Tuple{RDWaveform, RDWaveform}} where {T <: SSDFloat, S}
    
    @assert !ismissing(evt.drift_paths) "The charge drift is not yet simulated. Please use `drift_charges!(evt, sim)`!"
    
    dt::T = T(ustrip(u"ns", diff(evt.drift_paths[1].timestamps_e)[1]*u"s"))
    wp::Interpolations.Extrapolation{T, 3} = interpolated_scalarfield(sim.weighting_potentials[contact_id])
    signal_e::Vector{T} = zeros(T, length(maximum(map(p -> p.timestamps_e, evt.drift_paths))))
    signal_h::Vector{T} = zeros(T, length(maximum(map(p -> p.timestamps_h, evt.drift_paths))))

    ctm = sim.detector.semiconductor.charge_trapping_model
    for i in eachindex(evt.drift_paths)
        energy = flatview(evt.energies)[i]
        
        dp_e::Vector{CartesianPoint{T}} = evt.drift_paths[i].e_path
        dp_e_t::Vector{T} = evt.drift_paths[i].timestamps_e
        add_signal!(signal_e, dp_e_t, dp_e, dp_e_t, -energy, wp, sim.point_types, ctm)
        
        dp_h::Vector{CartesianPoint{T}} = evt.drift_paths[i].h_path
        dp_h_t::Vector{T} = evt.drift_paths[i].timestamps_h
        add_signal!(signal_h, dp_h_t, dp_h, dp_h_t, energy, wp, sim.point_types, ctm)
    end
    unitless_energy_to_charge = _convert_internal_energy_to_external_charge(sim.detector.semiconductor.material)
    return (electron_contribution = RDWaveform(range(zero(T) * u"ns", step = dt * u"ns", length = length(signal_e)), signal_e * unitless_energy_to_charge),
            hole_contribution = RDWaveform(range(zero(T) * u"ns", step = dt * u"ns", length = length(signal_h)), signal_h * unitless_energy_to_charge))
end

export get_electron_and_hole_contribution


"""
    plot_electron_and_hole_contribution(evt::Event{T}, sim::Simulation{T}, contact_id::Int)
    
Plots the waveform as well as the electron and hole contribution to the waveform 
of a [`Contact`](@ref) with a given `contact_id` of an [`Event`](@ref).

## Arguments
* `evt::Event{T}`: [`Event`](@ref) in which the charges have already been drifted.
* `sim::Simulation{T}`: [`Simulation`](@ref) which defines the setup in which the charges in `evt` were drifted.
* `contact_id::Int`: The `id` of the [`Contact`](@ref) for which the waveform should be split into electron and hole contribution.

## Keywords 
* `n_samples::Int`: Number of samples with which the waveforms will be plotted. The default is the number of samples of the original waveform.

## Example
```julia 
using Plots
using SolidStateDetector
T = Float32

simulation = Simulation{T}(SSD_examples[:InvertedCoax])
simulate!(simulation)
event = Event([CartesianPoint{T}(0.02,0.01,0.05)])
simulate!(event, simulation)

contact_id = 1
plot_electron_and_hole_contribution(evt, sim, contact_id, n_samples = 300)
```

!!! note 
    The drift paths in `evt` need to be calculated using [`drift_charges!`](@ref) before calling this function.
    
!!! note 
    This method requires to load the package [Plots.jl](https://github.com/JuliaPlots/Plots.jl).
    
See also [`get_electron_and_hole_contribution`](@ref).
"""
function plot_electron_and_hole_contribution end

@userplot Plot_electron_and_hole_contribution
@recipe function f(gdd::Plot_electron_and_hole_contribution; linewidth = 2, n_samples = missing)
    
    sim::Simulation = gdd.args[2]
    T = get_precision_type(sim)
    evt::Event{T} = gdd.args[1]
    contact_id::Int = gdd.args[3]
    
    ismissing(n_samples) ? n_samples = length(evt.waveforms[contact_id].signal) : nothing
    
    wf::NamedTuple{(:electron_contribution, :hole_contribution), <:Tuple{RDWaveform, RDWaveform}} = get_electron_and_hole_contribution(evt, sim, contact_id)
    
    unitformat --> :slash
    yguide --> "Charge"

    @series begin
        linecolor := :red 
        linewidth --> linewidth
        label --> "Electron contribution"
        add_baseline_and_extend_tail(wf.electron_contribution, 0, n_samples)
    end
    
    @series begin
        linecolor := :green 
        linewidth --> linewidth
        label --> "Hole contribution"
        add_baseline_and_extend_tail(wf.hole_contribution, 0, n_samples)
    end
    
    @series begin
        linecolor --> contact_id
        linewidth --> linewidth
        seriesalpha --> 0.5
        label --> "Sum"
        add_baseline_and_extend_tail(evt.waveforms[contact_id], 0, n_samples)
    end
end<|MERGE_RESOLUTION|>--- conflicted
+++ resolved
@@ -185,9 +185,9 @@
 * `Δt::RealQuantity = 5u"ns"`: Time step used for the drift.
 * `diffusion::Bool = false`: Activate or deactive diffusion of charge carriers via random walk.
 * `self_repulsion::Bool = false`: Activate or deactive self-repulsion of charge carriers of the same type.
+* `end_drift_when_no_field::Bool = true`: Activate or deactive drifting termination when the electric field is exactly zero.
 * `geometry_check::Bool = false`: Perform extra geometry checks when determining if charge carriers have reached a contact.
 * `verbose = true`: Activate or deactivate additional info output.
-* `end_drift_when_no_field::Bool = true`: Activate or deactive drifting termination when the electric field is exactly zero.
 
 ## Example 
 ```julia 
@@ -197,15 +197,9 @@
 !!! note
     Using values with units for `Δt` requires the package [Unitful.jl](https://github.com/PainterQubits/Unitful.jl).
 """
-<<<<<<< HEAD
-function drift_charges!(evt::Event{T}, sim::Simulation{T}; max_nsteps::Int = 1000, Δt::RealQuantity = 5u"ns", diffusion::Bool = false, self_repulsion::Bool = false, verbose::Bool = true, end_drift_when_no_field::Bool = true)::Nothing where {T <: SSDFloat}
-    !in(evt, sim.detector) && move_charges_inside_semiconductor!(evt, sim.detector, verbose = verbose)
-    evt.drift_paths = drift_charges(sim, evt.locations, evt.energies, Δt = Δt, max_nsteps = max_nsteps, diffusion = diffusion, self_repulsion = self_repulsion, verbose = verbose, end_drift_when_no_field = end_drift_when_no_field)
-=======
-function drift_charges!(evt::Event{T}, sim::Simulation{T}; max_nsteps::Int = 1000, Δt::RealQuantity = 5u"ns", diffusion::Bool = false, self_repulsion::Bool = false, geometry_check::Bool = false, verbose::Bool = true)::Nothing where {T <: SSDFloat}
+function drift_charges!(evt::Event{T}, sim::Simulation{T}; max_nsteps::Int = 1000, Δt::RealQuantity = 5u"ns", diffusion::Bool = false, self_repulsion::Bool = false, end_drift_when_no_field::Bool = true, geometry_check::Bool = false, verbose::Bool = true)::Nothing where {T <: SSDFloat}
     !in(evt, sim.detector) && move_charges_inside_semiconductor!(evt, sim.detector; verbose)
-    evt.drift_paths = drift_charges(sim, evt.locations, evt.energies; Δt, max_nsteps, diffusion, self_repulsion, geometry_check, verbose)
->>>>>>> 1aadc213
+    evt.drift_paths = drift_charges(sim, evt.locations, evt.energies; Δt, max_nsteps, diffusion, self_repulsion, end_drift_when_no_field, geometry_check, verbose)
     nothing
 end
 function get_signal!(evt::Event{T}, sim::Simulation{T}, contact_id::Int; Δt::RealQuantity = 5u"ns")::Nothing where {T <: SSDFloat}
@@ -275,9 +269,9 @@
 * `Δt::RealQuantity = 5u"ns"`: Time step used for the drift.
 * `diffusion::Bool = false`: Activate or deactive diffusion of charge carriers via random walk.
 * `self_repulsion::Bool = false`: Activate or deactive self-repulsion of charge carriers of the same type.
+* `end_drift_when_no_field::Bool = true`: Activate or deactive drifting termination when the electric field is exactly zero.
 * `geometry_check::Bool = false`: Perform extra geometry checks when determining if charge carriers have reached a contact.
 * `verbose = true`: Activate or deactivate additional info output.
-* `end_drift_when_no_field::Bool = true`: Activate or deactive drifting termination when the electric field is exactly zero.
 
 ## Example 
 ```julia
@@ -286,15 +280,9 @@
 
 See also [`drift_charges!`](@ref) and [`get_signals!`](@ref).
 """
-<<<<<<< HEAD
-function simulate!(evt::Event{T}, sim::Simulation{T}; max_nsteps::Int = 1000, Δt::RealQuantity = 5u"ns", diffusion::Bool = false, self_repulsion::Bool = false, verbose::Bool = true, end_drift_when_no_field::Bool = true)::Nothing where {T <: SSDFloat}
-    drift_charges!(evt, sim, max_nsteps = max_nsteps, Δt = Δt, diffusion = diffusion, self_repulsion = self_repulsion, verbose = verbose, end_drift_when_no_field = end_drift_when_no_field )
-    get_signals!(evt, sim, Δt = Δt)
-=======
-function simulate!(evt::Event{T}, sim::Simulation{T}; max_nsteps::Int = 1000, Δt::RealQuantity = 5u"ns", diffusion::Bool = false, self_repulsion::Bool = false, geometry_check::Bool = false, verbose::Bool = true)::Nothing where {T <: SSDFloat}
-    drift_charges!(evt, sim; max_nsteps, Δt, diffusion, self_repulsion, geometry_check, verbose)
+function simulate!(evt::Event{T}, sim::Simulation{T}; max_nsteps::Int = 1000, Δt::RealQuantity = 5u"ns", diffusion::Bool = false, self_repulsion::Bool = false, end_drift_when_no_field::Bool = true, geometry_check::Bool = false, verbose::Bool = true)::Nothing where {T <: SSDFloat}
+    drift_charges!(evt, sim; max_nsteps, Δt, diffusion, self_repulsion, end_drift_when_no_field, geometry_check, verbose)
     get_signals!(evt, sim; Δt)
->>>>>>> 1aadc213
     nothing
 end
 
