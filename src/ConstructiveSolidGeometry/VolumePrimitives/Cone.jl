--- conflicted
+++ resolved
@@ -95,10 +95,8 @@
     φ = parse_φ_of_primitive(T, dict, angle_unit)
     z = parse_height_of_primitive(T, dict, length_unit)
     return Cone(T, r, φ, z)
-<<<<<<< HEAD
 end
 
-# plotting
 get_r_limits(c::Cone{T, <:Union{T, AbstractInterval{T}}, <:Any, <:Any}) where {T} =
     (_left_radial_interval(c.r),_right_radial_interval(c.r),_left_radial_interval(c.r),_right_radial_interval(c.r))
 get_r_limits(c::Cone{T, <:Tuple, <:Any, <:Any}) where {T} =
@@ -157,6 +155,4 @@
     end
     push!(surfaces, ConeMantle(c, rbot = rbotMin, rtop = rtopMin))
     unique(surfaces)
-=======
->>>>>>> ec52706f
 end