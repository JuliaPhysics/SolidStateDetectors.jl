"""
# module ConstructiveSolidGeometry
"""
module ConstructiveSolidGeometry

    # Base Packages
    using LinearAlgebra

    # # Other Packages
    using IntervalSets
    using RecipesBase
    using Rotations
    using StaticArrays
    using Unitful

    import Base: in, *, +, -, &, size

    abstract type AbstractCoordinateSystem end
    abstract type Cartesian <: AbstractCoordinateSystem end
    abstract type Cylindrical <: AbstractCoordinateSystem end

    abstract type AbstractGeometry{T <: AbstractFloat} end

    abstract type AbstractPrimitive{T} <: AbstractGeometry{T} end
    abstract type AbstractVolumePrimitive{T} <: AbstractPrimitive{T} end
    abstract type AbstractSurfacePrimitive{T} <: AbstractPrimitive{T} end
    abstract type AbstractLinePrimitive{T} <: AbstractPrimitive{T} end

    abstract type AbstractConstructiveGeometry{T} <: AbstractGeometry{T} end

    include("Units.jl")
    include("PointsAndVectors.jl")
    include("GeometryRounding.jl")
    include("VolumePrimitives/VolumePrimitives.jl")
    include("SurfacePrimitives/SurfacePrimitives.jl")
    include("Transformations.jl")
    include("Intervals.jl")
    include("CSG.jl")
    include("IO.jl")
    include("Decompose.jl")
<<<<<<< HEAD
    include("Wireframe.jl")
    include("Meshing.jl")
    include("plot_recipes.jl")
=======

    # Plotting
    include("plotting/plotting.jl")
>>>>>>> ec52706f

end<|MERGE_RESOLUTION|>--- conflicted
+++ resolved
@@ -38,14 +38,8 @@
     include("CSG.jl")
     include("IO.jl")
     include("Decompose.jl")
-<<<<<<< HEAD
-    include("Wireframe.jl")
-    include("Meshing.jl")
-    include("plot_recipes.jl")
-=======
 
     # Plotting
     include("plotting/plotting.jl")
->>>>>>> ec52706f
 
 end