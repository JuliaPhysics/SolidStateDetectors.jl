struct Rectangle{TN,T,TL,TW} <: AbstractSurfacePrimitive{T}
    l::TL
    w::TW
    loc::T
    function Rectangle( normal::Union{Val{:x}, Val{:y}, Val{:z}},
                        ::Type{T},
                        l::Union{T, <:AbstractInterval{T}},
                        w::Union{T, <:AbstractInterval{T}},
                        loc::T) where {T}
        new{typeof(normal),T,typeof(l),typeof(w)}(l,w,loc)
    end
end

# Convenience functions
const RectangleX{T,TL,TW} = Rectangle{Val{:x},T,TL,TW}
const RectangleY{T,TL,TW}  = Rectangle{Val{:y},T,TL,TW}
const RectangleZ{T,TL,TW} = Rectangle{Val{:z},T,TL,TW}

RectangleX(args...) = Rectangle(Val(:x), args...)
RectangleY(args...)  = Rectangle(Val(:y), args...)
RectangleZ(args...) = Rectangle(Val(:z), args...)

#Constructors
RectangleX(b::Box{T}, x::Real) where {T} = RectangleX(T, b.y, b.z, T(x))
RectangleY(b::Box{T}, y::Real) where {T} = RectangleY(T, b.x, b.z, T(y))
RectangleZ(b::Box{T}, z::Real) where {T} = RectangleZ(T, b.x, b.y, T(z))

function Rectangle(;normal = Val(:z), lMin = -1, lMax = 1, wMin = -1, wMax = 1, loc = 0)
    T = float(promote_type(typeof.((lMin, lMax, wMin, wMax, loc))...))
    l = lMax == -lMin ? T(lMax) : T(lMin)..T(lMax)
    w = wMax == -wMin ? T(wMax) : T(wMin)..T(wMax)
    Rectangle(normal, T, l, w, T(loc))
end

Rectangle(normal, lMin, lMax, wMin, wMax, loc) = Rectangle(; normal = normal, lMin = lMin, lMax = lMax, wMin = wMin, wMax = wMax, loc = loc)

function Rectangle(normal::Union{Val{:x}, Val{:y}, Val{:z}}, l::L, w::W, loc::C) where {L<:Real, W<:Real, C<:Real}
    T = float(promote_type(L,W,C))
    Rectangle(normal, T, T(l/2), T(w/2), T(loc))
end

@inline in(p::AbstractCoordinatePoint, r::RectangleX) = begin
    _in_y(p, r.l) && _in_z(p, r.w) && _isapprox_x(p, r.loc)
end

@inline in(p::AbstractCoordinatePoint, r::RectangleY) = begin
    _in_x(p, r.l) && _in_z(p, r.w) && _isapprox_y(p, r.loc)
end

@inline in(p::AbstractCoordinatePoint, r::RectangleZ) = begin
    _in_x(p, r.l) && _in_y(p, r.w) && _eq_z(p, r.loc)
end    

get_l_limits(r::Rectangle) = (_left_linear_interval(r.l), _right_linear_interval(r.l))
get_w_limits(r::Rectangle) = (_left_linear_interval(r.w), _right_linear_interval(r.w))

function sample(r::RectangleX{T}, Nsamps::NTuple{3,Int} = (2,2,2)) where {T}
    lMin::T, lMax::T = get_l_limits(r)
    wMin::T, wMax::T = get_w_limits(r)
    samples = [
        CartesianPoint{T}(r.loc,y,z)
        for y in (Nsamps[2] ≤ 1 ? lMin : range(lMin, lMax, length = Nsamps[2]))
        for z in (Nsamps[3] ≤ 1 ? wMin : range(wMin, wMax, length = Nsamps[3]))
    ]
end

function sample(r::RectangleY{T}, Nsamps::NTuple{3,Int} = (2,2,2)) where {T}
    lMin::T, lMax::T = get_l_limits(r)
    wMin::T, wMax::T = get_w_limits(r)
    samples = [
        CartesianPoint{T}(x,r.loc,z)
        for x in (Nsamps[1] ≤ 1 ? lMin : range(lMin, lMax, length = Nsamps[1]))
        for z in (Nsamps[3] ≤ 1 ? wMin : range(wMin, wMax, length = Nsamps[3]))
    ]
end

function sample(r::RectangleZ{T}, Nsamps::NTuple{3,Int} = (2,2,2)) where {T}
    lMin::T, lMax::T = get_l_limits(r)
    wMin::T, wMax::T = get_w_limits(r)
    samples = [
        CartesianPoint{T}(x,y,r.loc)
        for x in (Nsamps[1] ≤ 1 ? lMin : range(lMin, lMax, length = Nsamps[1]))
        for y in (Nsamps[2] ≤ 1 ? wMin : range(wMin, wMax, length = Nsamps[2]))
    ]
end

<<<<<<< HEAD
function get_vertices(r::RectangleX{T}) where {T}
=======

function get_r(r::Rectangle{T, Val{:x}}, φ::T) where {T}
    atol = geom_atol_zero(T)
    x::T = r.loc
    yMin::T, yMax::T = get_l_limits(r)
    sφ::T, cφ::T = sincos(φ)
    if x * cφ < 0 return () end
    tanφ::T = tan(φ)
    yMin - atol ≤ x * tanφ ≤ yMax + atol ? (x / cφ,) : ()
end

function get_r(r::Rectangle{T, Val{:y}}, φ::T) where {T}
    atol = geom_atol_zero(T)
    y::T = r.loc
    xMin::T, xMax::T = get_l_limits(r)
    sφ::T, cφ::T = sincos(φ)
    if y * sφ < 0 return () end
    cotφ::T = cot(φ)
    xMin - atol ≤ y * cotφ ≤ xMax + atol ? (y / sφ,) : ()
end

function sample(r::Union{Rectangle{T, Val{:x}}, Rectangle{T, Val{:y}}}, g::CylindricalTicksTuple{T}) where {T}
    samples = [
        CylindricalPoint{T}(R, φ, z)
        for φ in g.φ
        for R in get_r(r,φ)
        for z in _get_ticks(g.z, get_w_limits(r)...)
    ]
end

function get_r_ticks(r::Rectangle{T, Val{:z}}, g::CylindricalTicksTuple{T}, φ::T)::Vector{T} where {T}
    xMin::T, xMax::T = get_l_limits(r)
    yMin::T, yMax::T = get_w_limits(r)
    sφ::T, cφ::T = sincos(φ)
    tanφ::T = tan(φ)
    cotφ::T = inv(tanφ)
    R = sort!(filter!(R -> R > 0,
        [
            (xMin ≤ yMin * cotφ ≤ xMax ? yMin / sφ : T(NaN)),
            (xMin ≤ yMax * cotφ ≤ xMax ? yMax / sφ : T(NaN)),
            (yMin ≤ xMin * tanφ ≤ yMax ? xMin / cφ : T(NaN)),
            (yMin ≤ xMax * tanφ ≤ yMax ? xMax / cφ : T(NaN))
        ]
    ))
    ticks = if length(R) == 2
        _get_ticks(g.r, R...)
    elseif length(R) == 1
        _get_ticks(g.r, T(0), R[1])
    else
        []
    end
end

function sample(r::Rectangle{T, Val{:z}}, g::CylindricalTicksTuple{T}) where {T}
    samples = [
        CylindricalPoint{T}(R, φ, z)
        for z in _get_ticks(g.z, r.loc, r.loc)
        for φ in g.φ
        for R in get_r_ticks(r, g, φ)
    ]
end

function sample(r::Rectangle{T, Val{:x}}, g::CartesianTicksTuple{T}) where {T}
    samples = [
        CartesianPoint{T}(r.loc,y,z)
        for y in _get_ticks(g.y, get_l_limits(r)...)
        for z in _get_ticks(g.z, get_w_limits(r)...)
    ]
end

function sample(r::Rectangle{T, Val{:y}}, g::CartesianTicksTuple{T}) where {T}
    samples = [
        CartesianPoint{T}(x,r.loc,z)
        for x in _get_ticks(g.x, get_l_limits(r)...)
        for z in _get_ticks(g.z, get_w_limits(r)...)
    ]
end

function sample(r::Rectangle{T, Val{:z}}, g::CartesianTicksTuple{T}) where {T}
    samples = [
        CartesianPoint{T}(x,y,r.loc)
        for x in _get_ticks(g.x, get_l_limits(r)...)
        for y in _get_ticks(g.y, get_w_limits(r)...)
    ]
end

function get_vertices(r::Rectangle{T, Val{:x}}) where {T}
>>>>>>> 05a3e392
    lMin::T, lMax::T = get_l_limits(r)
    wMin::T, wMax::T = get_w_limits(r)
    (CartesianPoint{T}(r.loc, lMin, wMin),
    CartesianPoint{T}(r.loc, lMax, wMin),
    CartesianPoint{T}(r.loc, lMin, wMax),
    CartesianPoint{T}(r.loc, lMax, wMax))
end

function get_vertices(r::RectangleY{T}) where {T}
    lMin::T, lMax::T = get_l_limits(r)
    wMin::T, wMax::T = get_w_limits(r)
    (CartesianPoint{T}(lMin, r.loc, wMin),
    CartesianPoint{T}(lMax, r.loc, wMin),
    CartesianPoint{T}(lMin, r.loc, wMax),
    CartesianPoint{T}(lMax, r.loc, wMax))
end

function get_vertices(r::RectangleZ{T}) where {T}
    lMin::T, lMax::T = get_l_limits(r)
    wMin::T, wMax::T = get_w_limits(r)
    (CartesianPoint{T}(lMin, wMin, r.loc),
    CartesianPoint{T}(lMax, wMin, r.loc),
    CartesianPoint{T}(lMin, wMax, r.loc),
    CartesianPoint{T}(lMax, wMax, r.loc))
end<|MERGE_RESOLUTION|>--- conflicted
+++ resolved
@@ -84,10 +84,6 @@
     ]
 end
 
-<<<<<<< HEAD
-function get_vertices(r::RectangleX{T}) where {T}
-=======
-
 function get_r(r::Rectangle{T, Val{:x}}, φ::T) where {T}
     atol = geom_atol_zero(T)
     x::T = r.loc
@@ -173,8 +169,7 @@
     ]
 end
 
-function get_vertices(r::Rectangle{T, Val{:x}}) where {T}
->>>>>>> 05a3e392
+function get_vertices(r::RectangleX{T}) where {T}
     lMin::T, lMax::T = get_l_limits(r)
     wMin::T, wMax::T = get_w_limits(r)
     (CartesianPoint{T}(r.loc, lMin, wMin),
