"""
    mutable struct SolidStateDetector{T <: SSDFloat, CS} <: AbstractConfig{T}

CS: Coordinate System: -> :Cartesian / :Cylindrical
"""
mutable struct SolidStateDetector{T <: SSDFloat, CS} <: AbstractConfig{T}
    name::String  # optional
    class::Symbol # optional

    material_detector::NamedTuple
    material_environment::NamedTuple
    cyclic::T # optional
    mirror_symmetry_φ::Bool # optional

    geometry_unit::Unitful.Units
    geometry_unit_factor::Real # optional, geometry_unit is enough
    contacts_geometry_unit::Unitful.Units # optional, why not geometry_unit
    
    world::AbstractGeometry{T}

    crystal_geometry::AbstractGeometry{T} 
    
    bulk_type::Symbol
    charge_density_model::AbstractChargeDensityModel{T}
    
    contacts::Vector{AbstractContact{T}}
    
    external_parts::Vector{AbstractContact{T}}
    geometry_external_positive::Vector{AbstractGeometry{T}} # ? 
    geometry_external_negative::Vector{AbstractGeometry{T}} # ? 

    SolidStateDetector{T, CS}() where {T <: SSDFloat, CS} = new{T, CS}()
end

get_precision_type(d::SolidStateDetector{T}) where {T} = T
get_coordinate_system(d::SolidStateDetector{T, CS}) where {T, CS} = CS

function SolidStateDetector{T}(config_file::Dict)::SolidStateDetector{T} where{T <: SSDFloat}
    c = if Symbol(config_file["class"]) == :CGD
        SolidStateDetector{T, :Cartesian}()
    else
        SolidStateDetector{T, :Cylindrical}()
    end
    c.class = Symbol(config_file["class"])
    c.name = config_file["name"]
    if c.class != :CGD 
        c.cyclic = T(deg2rad(config_file["cyclic"]))
        c.mirror_symmetry_φ = config_file["mirror_symmetry_phi"] == "true"
    end

    c.material_environment = material_properties[materials[config_file["geometry"]["world"]["material"]]]
    c.material_detector = material_properties[materials[config_file["geometry"]["crystal"]["material"]]]
    
    c.geometry_unit = unit_conversion[config_file["geometry"]["unit"]]
<<<<<<< HEAD
    c.world = Geometry(T, config_file["geometry"]["world"]["geometry"], c.geometry_unit)[2][1]

    haskey(config_file["geometry"],"external") ? c.external_parts = Contact{T,:E}[ Contact{T,:E}( ep_dict, c.geometry_unit) for ep_dict in config_file["geometry"]["external"]] : c.external_parts = []
=======
    c.world = Geometry(T, config_file["geometry"]["world"]["geometry"], c.geometry_unit)[1]

    c.external_parts = if haskey(config_file["geometry"],"external")
        Contact{T,:E}[ Contact{T,:E}( ep_dict, c.geometry_unit) for ep_dict in config_file["geometry"]["external"]]
    else
        []
    end
>>>>>>> ceab5c4c

    c.crystal_geometry , geometry_positive, geometry_negative = Geometry(T, config_file["geometry"]["crystal"]["geometry"], c.geometry_unit)

    c.bulk_type = bulk_types[config_file["bulk_type"]]

    c.charge_density_model = ChargeDensityModel(T, config_file["charge_density_model"])

    c.contacts_geometry_unit = unit_conversion[config_file["contacts"]["unit"]]
    haskey(config_file["contacts"], "p") ? p_contacts = Contact{T, :P}[ Contact{T, :P}( contact_dict, c.geometry_unit ) for contact_dict in config_file["contacts"]["p"] ] : nothing
    haskey(config_file["contacts"], "n") ? n_contacts = Contact{T, :N}[ Contact{T, :N}( contact_dict, c.geometry_unit ) for contact_dict in config_file["contacts"]["n"] ] : nothing
    c.contacts = vcat(p_contacts, n_contacts)

    return c
end

function SolidStateDetector(parsed_dict::Dict)
    SolidStateDetector{Float32}(parsed_dict)
end

function Base.sort!(v::AbstractVector{<:AbstractGeometry})
    hierarchies::Vector{Int} = map(x->x.hierarchy,v)
    v_result::typeof(v) = []
    for idx in sort!(unique!(hierarchies))
        push!(v_result,filter(x->x.hierarchy == hierarchies[idx],v)...)
    end
    return v_result
end

function SolidStateDetector{T}(parsed_dict::Dict) where T
    SolidStateDetector{T}(parsed_dict)
end

function contains(c::SolidStateDetector, point::AbstractCoordinatePoint{T,3})::Bool where T
    for contact in c.contacts
        if point in contact
            return true
        end
    end
    if point in c.crystal_geometry
        return true
    else
        return false
    end
end

function println(io::IO, d::SolidStateDetector{T}) where {T <: SSDFloat}
    println("________"*d.name*"________\n")
    println("Class: ",d.class)
    println("---General Properties---")
    println("Detector Material: \t $(d.material_detector.name)")
    println("Environment Material: \t $(d.material_environment.name)")
    println("Bulk type: \t\t $(d.bulk_type)")
    # println("Core Bias Voltage: \t $(d.segment_bias_voltages[1]) V")
    # println("Mantle Bias Voltage: \t $(d.segment_bias_voltages[2]) V\n")
end

function show(io::IO, d::SolidStateDetector{T}) where {T <: SSDFloat} println(d) end
function print(io::IO, d::SolidStateDetector{T}) where {T <: SSDFloat} println(d) end
function display(io::IO, d::SolidStateDetector{T} ) where {T <: SSDFloat} println(d) end
function show(io::IO,::MIME"text/plain", d::SolidStateDetector) where {T <: SSDFloat}
    show(io, d)
end<|MERGE_RESOLUTION|>--- conflicted
+++ resolved
@@ -15,19 +15,19 @@
     geometry_unit::Unitful.Units
     geometry_unit_factor::Real # optional, geometry_unit is enough
     contacts_geometry_unit::Unitful.Units # optional, why not geometry_unit
-    
+
     world::AbstractGeometry{T}
 
-    crystal_geometry::AbstractGeometry{T} 
-    
+    crystal_geometry::AbstractGeometry{T}
+
     bulk_type::Symbol
     charge_density_model::AbstractChargeDensityModel{T}
-    
+
     contacts::Vector{AbstractContact{T}}
-    
+
     external_parts::Vector{AbstractContact{T}}
-    geometry_external_positive::Vector{AbstractGeometry{T}} # ? 
-    geometry_external_negative::Vector{AbstractGeometry{T}} # ? 
+    geometry_external_positive::Vector{AbstractGeometry{T}} # ?
+    geometry_external_negative::Vector{AbstractGeometry{T}} # ?
 
     SolidStateDetector{T, CS}() where {T <: SSDFloat, CS} = new{T, CS}()
 end
@@ -43,28 +43,18 @@
     end
     c.class = Symbol(config_file["class"])
     c.name = config_file["name"]
-    if c.class != :CGD 
+    if c.class != :CGD
         c.cyclic = T(deg2rad(config_file["cyclic"]))
         c.mirror_symmetry_φ = config_file["mirror_symmetry_phi"] == "true"
     end
 
     c.material_environment = material_properties[materials[config_file["geometry"]["world"]["material"]]]
     c.material_detector = material_properties[materials[config_file["geometry"]["crystal"]["material"]]]
-    
+
     c.geometry_unit = unit_conversion[config_file["geometry"]["unit"]]
-<<<<<<< HEAD
     c.world = Geometry(T, config_file["geometry"]["world"]["geometry"], c.geometry_unit)[2][1]
 
     haskey(config_file["geometry"],"external") ? c.external_parts = Contact{T,:E}[ Contact{T,:E}( ep_dict, c.geometry_unit) for ep_dict in config_file["geometry"]["external"]] : c.external_parts = []
-=======
-    c.world = Geometry(T, config_file["geometry"]["world"]["geometry"], c.geometry_unit)[1]
-
-    c.external_parts = if haskey(config_file["geometry"],"external")
-        Contact{T,:E}[ Contact{T,:E}( ep_dict, c.geometry_unit) for ep_dict in config_file["geometry"]["external"]]
-    else
-        []
-    end
->>>>>>> ceab5c4c
 
     c.crystal_geometry , geometry_positive, geometry_negative = Geometry(T, config_file["geometry"]["crystal"]["geometry"], c.geometry_unit)
 
