--- conflicted
+++ resolved
@@ -1,511 +1,507 @@
-bulk_types = Dict("n" => :ntype,
-    "n-type" => :ntype,
-    "ntype" => :ntype,
-    "p-type" => :ptype,
-    "ptype" => :ptype,
-    "p" => :ptype  )
-unit_conversion = Dict{String, Unitful.Units}(
-    "nm" => u"nm", "um" => u"μm", "mm" => u"mm", "cm" => u"cm", "m" => u"m", #length
-    "deg" => u"°","rad" => u"rad", #angle
-    "V" => u"V", "kV" => u"kV", #Potential
-    "K" => u"K", "Kelvic" => u"K", "C" => u"C")
-
-include("Object.jl")
-include("Passive.jl")
-include("Contacts.jl")
-include("Semiconductor.jl")
-include("SolidStateDetector.jl")
-
-
-"""
-    SolidStateDetector{T}(filename::AbstractString)::SolidStateDetector{T} where {T <: SSDFloat}
-
-Reads in a config-JSON file and returns an Detector struct which holds all information specified in the config file.
-"""
-function parse_config_file(filename::AbstractString)::Dict{Any,Any}
-    if endswith(filename, ".toml")
-        error("currently only .json and .yaml files are supported. We intend to add .toml support in the near future")
-    elseif endswith(filename, ".json")
-        dicttext = read(filename, String)
-        parsed_dict = JSON.parse(dicttext)
-    elseif endswith(filename, ".yaml")
-        parsed_dict = YAML.load_file(filename)
-    else
-        error("currently only .json and .yaml files are supported.")
-    end
-    parsed_dict
-end
-
-function yaml2json_convert(filename::String)
-    data = YAML.load(open(filename))
-    open(replace(filename, ".yaml" => ".json"),"w") do f
-            JSON.print(f, data, 4)
-    end
-end
-function yaml2json(directory::String)# or filename
-    if endswith(directory, ".yaml")
-        yaml2json_convert(directory)
-    else
-        yamlfiles = filter(x->endswith(x,".yaml"),readdir(directory))
-        for filename in yamlfiles
-            yaml2json_convert(filename)
-        end
-    end
-end
-function SolidStateDetector{T}(filename::AbstractString)::SolidStateDetector{T} where {T <: SSDFloat}
-    parsed_dict = parse_config_file(filename)
-    return SolidStateDetector{T}(parsed_dict)
-end
-
-function SolidStateDetector(T::Type{<:AbstractFloat} = Float32, filename::AbstractString = SSD_examples[:InvertedCoax])::SolidStateDetector{T}
-    SolidStateDetector{T}(filename)
-end
-function SolidStateDetector(filename::AbstractString)::SolidStateDetector{Float32}
-    SolidStateDetector{Float32}(filename)
-end
-
-@inline in(point::CylindricalPoint, detector::SolidStateDetector) =
-    contains(detector, point)
-
-@inline in(point::StaticArray{Tuple{3}, <:Real}, detector::SolidStateDetector) =
-    convert(CartesianPoint, point) in detector
-
-@inline in(point::StaticArray{Tuple{3}, <:Quantity}, detector::SolidStateDetector) =
-    to_internal_units(u"m", point) in detector
-
-@inline in(point::CartesianPoint, detector::SolidStateDetector) =
-    convert(CylindricalPoint, point) in detector
-
-
-
-function get_important_points(c::SolidStateDetector{T}, s::Symbol)::Vector{T} where {T <: SSDFloat}
-    imp::Vector{T} = []
-    for contact in c.contacts
-        for g in vcat(contact.geometry_positive,contact.geometry_negative)
-            append!(imp, get_important_points(g, Val{s}()))
-        end
-    end
-    return uniq(sort(imp))
-end
-
-
-function is_boundary_point(c::SolidStateDetector, pt::AbstractCoordinatePoint{T}, ax1::Vector{T}, ax2::Vector{T}, ax3::Vector{T})::Tuple{Bool, Real, Int} where {T <: SSDFloat}
-    # if false #!(p in c)
-    #     return false, T(0), 0
-    # else
-    for contact in c.contacts
-        if in(pt, contact, ax1)
-            return true, contact.potential, contact.id
-        end
-    end
-    for external_part in c.external_parts
-        if in(pt, external_part, ax1)
-            return true, external_part.potential, external_part.id
-        end
-    end
-    return false, 0.0, 0
-    # end
-end
-
-
-# function point_type(c::SolidStateDetector{T}, p::CylindricalPoint{T})::Tuple{Symbol,Int} where T
-#     for contact in c.contacts
-#         if p in contact #|| geom_round(p) in contact #|| in(go_to_nearest_gridpoint(c,p), contact, c.rs) || in(go_to_nearest_gridpoint(c,geom_round(p)), contact, c.rs)
-#             return :electrode, contact.id
-#         end
-#     end
-#     sp = is_surface_point(c, p)
-#     if sp[1]
-#         for contact in c.contacts
-#             if in(go_to_nearest_gridpoint(c,p), contact, c.rs) && abs(sum(sp[2])) > 1
-#                 println("olo")
-#                 return :electrode, contact.id
-#             else
-#                 return :floating_boundary, 0
-#             end
-#         end
-#     elseif !(p in c)
-#         return :outside, -1
-#     else
-#         return :bulk, -1
-#     end
-# end
-function point_type(c::SolidStateDetector{T}, grid::Grid{T, 3}, p::CylindricalPoint{T})::Tuple{UInt8, Int, CartesianVector{T}} where {T <: SSDFloat}
-    surface_normal::CartesianVector{T} = CartesianVector{T}(0, 0, 0) # need undef version for this
-    for contact in c.contacts
-        if p in contact || geom_round(p) in contact || in(searchsortednearest(grid, p), contact) || in(searchsortednearest(grid, geom_round(p)), contact)
-            return CD_ELECTRODE::UInt8, contact.id, surface_normal
-        end
-    end
-    on_surface, surface_normal = is_surface_point_and_normal_vector(c, p)
-    if on_surface
-        for contact in c.contacts
-<<<<<<< HEAD
-            if in(searchsortednearest(grid, p), contact) && abs(sum(sp[2])) > 1
-=======
-            if in(searchsortednearest(grid, p), contact) 
->>>>>>> bd246c16
-                return CD_ELECTRODE::UInt8, contact.id, surface_normal
-            else
-                return CD_FLOATING_BOUNDARY::UInt8, -1, surface_normal
-            end
-        end
-    elseif !(p in c)
-        return CD_OUTSIDE::UInt8, -1, surface_normal
-    else
-        return CD_BULK::UInt8, -1, surface_normal
-    end
-end
-
-
-# Point types for charge drift
-const CD_ELECTRODE = 0x00
-const CD_OUTSIDE = 0x01
-const CD_BULK = 0x02
-const CD_FLOATING_BOUNDARY = 0x04 # not 0x03, so that one could use bit operations here...
-
-"""
-    For charge drift...
-"""
-function point_type(c::SolidStateDetector{T}, grid::Grid{T, 3}, p::CartesianPoint{T})::Tuple{UInt8, Int, CartesianVector{T}} where {T <: SSDFloat}
-    surface_normal::CartesianVector{T} = CartesianVector{T}(0, 0, 0) # need undef version for this
-    for contact in c.contacts
-        if p in contact #|| geom_round(p) in contact #|| in(go_to_nearest_gridpoint(c,p), contact, c.rs) || in(go_to_nearest_gridpoint(c,geom_round(p)), contact, c.rs)
-            return CD_ELECTRODE::UInt8, contact.id, surface_normal
-        end
-    end
-    on_surface, surface_normal = is_surface_point_and_normal_vector(c, p) # surface_normal::CartesianVector{T}
-    if on_surface
-        for contact in c.contacts
-            if in(searchsortednearest(grid, p), contact)
-                return CD_ELECTRODE::UInt8, contact.id, surface_normal
-            else
-                return CD_FLOATING_BOUNDARY::UInt8, -1, surface_normal
-            end
-        end
-    elseif !(p in c)
-        return CD_OUTSIDE::UInt8, -1, surface_normal
-    else
-        return CD_BULK::UInt8, -1, surface_normal
-    end
-end
-
-# go_to_nearest_gridpoint
-function searchsortednearest(grid::Grid{T, 3, :cylindrical}, pt::CylindricalPoint{T})::CylindricalPoint{T} where {T <: SSDFloat}
-    idx1::Int = searchsortednearest(grid.axes[1].ticks, pt.r)
-    idx2::Int = searchsortednearest(grid.axes[2].ticks, pt.φ)
-    idx3::Int = searchsortednearest(grid.axes[3].ticks, pt.z)
-    CylindricalPoint{T}(grid.axes[1].ticks[idx1], grid.axes[2].ticks[idx2], grid.axes[3].ticks[idx3])
-end
-function searchsortednearest(grid::Grid{T, 3, :cartesian}, pt::CartesianPoint{T})::CartesianPoint{T} where {T <: SSDFloat}
-    idx1::Int = searchsortednearest(grid.axes[1].ticks, pt.x)
-    idx2::Int = searchsortednearest(grid.axes[2].ticks, pt.y)
-    idx3::Int = searchsortednearest(grid.axes[3].ticks, pt.z)
-    CartesianPoint{T}(grid.axes[1].ticks[idx1], grid.axes[2].ticks[idx2], grid.axes[3].ticks[idx3])
-end
-
-function is_surface_point_and_normal_vector(c::SolidStateDetector{T}, p::CylindricalPoint{T})::Tuple{Bool, CartesianVector{T}} where {T <: SSDFloat}
-    if !(p in c)
-        return false, CartesianPoint{T}(0, 0, 0)
-    end
-    n::MVector{3,T} = @MVector T[0, 0, 0]
-    look_around::Vector{Bool} = [   CylindricalPoint{T}(prevfloat(p.r), p.φ, p.z) in c,
-                                    CylindricalPoint{T}(nextfloat(p.r), p.φ, p.z) in c,
-                                    CylindricalPoint{T}(p.r, prevfloat(p.φ), p.z) in c,
-                                    CylindricalPoint{T}(p.r, nextfloat(p.φ), p.z) in c,
-                                    CylindricalPoint{T}(p.r, p.φ, prevfloat(p.z)) in c,
-                                    CylindricalPoint{T}(p.r, p.φ, nextfloat(p.z)) in c]
-    if !(false in look_around)
-        return false , CartesianPoint{T}(n...)
-    else
-        if (look_around[1]==false) n[1] -= 1 end
-        if (look_around[2]==false) n[1] += 1 end
-        if (look_around[3]==false) n[2] -= 1 end
-        if (look_around[4]==false) n[2] += 1 end
-        if (look_around[5]==false) n[3] -= 1 end
-        if (look_around[6]==false) n[3] += 1 end
-        # println(look_around , " " , n)
-        Rα::SMatrix{3,3,T} = @SArray([cos(p.φ) -1*sin(p.φ) 0;sin(p.φ) cos(p.φ) 0;0 0 1])
-        # return true, geom_round(CartesianVector{T}((Rα * n)...))
-        return true, CartesianVector{T}((Rα * n)...)
-    end
-end
-function is_surface_point_and_normal_vector(c::SolidStateDetector{T}, p::CartesianPoint{T})::Tuple{Bool, CartesianVector{T}} where T
-    if !(p in c) # is this necessary?
-        return false, CartesianVector{T}(0, 0, 0)
-    end
-    n::MVector{3,T} = @MVector T[0.0,0.0,0.0]
-    look_around::Vector{Bool} = [   CartesianPoint{T}(prevfloat(p.x), p.y, p.z) in c,
-                                    CartesianPoint{T}(nextfloat(p.x), p.y, p.z) in c,
-                                    CartesianPoint{T}(p.x, prevfloat(p.y), p.z) in c,
-                                    CartesianPoint{T}(p.x, nextfloat(p.y), p.z) in c,
-                                    CartesianPoint{T}(p.x, p.y, prevfloat(p.z)) in c,
-                                    CartesianPoint{T}(p.x, p.y, nextfloat(p.z)) in c]
-    if !(false in look_around)
-        return false, n
-    else
-        if (look_around[1] == false) n[1] -= 1 end
-        if (look_around[2] == false) n[1] += 1 end
-        if (look_around[3] == false) n[2] -= 1 end
-        if (look_around[4] == false) n[2] += 1 end
-        if (look_around[5] == false) n[3] -= 1 end
-        if (look_around[6] == false) n[3] += 1 end
-        # println(look_around , " " , n)
-        return true, n
-    end
-end
-
-
-function get_charge_density(sc::Semiconductor{T}, pt::AbstractCoordinatePoint{T})::T where {T <: SSDFloat}
-    get_charge_density(sc.charge_density_model, pt)
-end
-
-function get_ρ_and_ϵ(pt::AbstractCoordinatePoint{T}, ssd::SolidStateDetector{T})::Tuple{T, T} where {T <: SSDFloat}
-    if in(pt,ssd.semiconductors)
-        for sc in ssd.semiconductors
-            if in(pt, sc)
-                ρ::T = get_charge_density(sc, pt) * elementary_charge
-                ϵ::T = sc.material.ϵ_r
-                return ρ, ϵ
-            end
-        end
-    elseif in(pt,ssd.passives)
-        for ep in ssd.passives
-            if pt in ep
-                ρ = 0
-                ϵ = ep.material.ϵ_r
-            end
-        end
-        return ρ, ϵ
-    else
-        ρ = 0
-        ϵ = ssd.medium.ϵ_r
-        return ρ, ϵ
-    end
-end
-
-
-function write_grid_to_detector!(ssd::SolidStateDetector{T}, grid::Grid{T, 3, :cylindrical})::Nothing where {T}
-    ssd.rs = grid[:r].ticks
-    ssd.φs = grid[:φ].ticks
-    ssd.zs = grid[:z].ticks
-    nothing
-end
-
-
-function set_pointtypes_and_fixed_potentials!(pointtypes::Array{PointType, N}, potential::Array{T, N},
-        grid::Grid{T, N, :cylindrical}, ssd::SolidStateDetector{T}; weighting_potential_contact_id::Union{Missing, Int} = missing)::Nothing where {T <: SSDFloat, N}
-
-    channels::Array{Int, 1} = if !ismissing(weighting_potential_contact_id)
-        [weighting_potential_contact_id]
-    else
-        Int[]
-    end
-
-    axr::Vector{T} = grid[:r].ticks
-    axφ::Vector{T} = grid[:φ].ticks
-    axz::Vector{T} = grid[:z].ticks
-
-    for iz in axes(potential, 3)
-        z::T = axz[iz]
-        for iφ in axes(potential, 2)
-            φ::T = axφ[iφ]
-            for ir in axes(potential, 1)
-                r::T = axr[ir]
-                pt::CylindricalPoint{T} = CylindricalPoint{T}( r, φ, z )
-
-                if in(pt, ssd)
-                    pointtypes[ ir, iφ, iz ] += pn_junction_bit
-                end
-
-            end
-        end
-    end
-    for contact in ssd.contacts
-        pot::T = if ismissing(weighting_potential_contact_id)
-            contact.potential
-        else
-            contact.id == weighting_potential_contact_id ? 1 : 0
-        end
-        contact_gridpoints = paint_object(contact,grid)
-        for gridpoint in contact_gridpoints
-            potential[ gridpoint... ] = pot
-            pointtypes[ gridpoint... ] = zero(PointType)
-        end
-    end
-    nothing
-end
-
-function set_pointtypes_and_fixed_potentials!(pointtypes::Array{PointType, N}, potential::Array{T, N},
-    grid::Grid{T, N, :cartesian}, ssd::SolidStateDetector{T}; weighting_potential_contact_id::Union{Missing, Int} = missing)::Nothing where {T <: SSDFloat, N}
-
-    channels::Array{Int, 1} = if !ismissing(weighting_potential_contact_id)
-        [weighting_potential_contact_id]
-    else
-        Int[]
-    end
-
-    axx::Vector{T} = grid[:x].ticks
-    axy::Vector{T} = grid[:y].ticks
-    axz::Vector{T} = grid[:z].ticks
-
-    for iz in axes(potential, 3)
-        z::T = axz[iz]
-        for iy in axes(potential, 2)
-            y::T = axy[iy]
-            for ix in axes(potential, 1)
-                x::T = axx[ix]
-                pt::CartesianPoint{T} = CartesianPoint{T}( x, y, z )
-
-                if in(pt, ssd)
-                    pointtypes[ ix, iy, iz ] += pn_junction_bit
-                end
-
-            end
-        end
-    end
-    for contact in ssd.contacts
-        pot::T = if ismissing(weighting_potential_contact_id)
-            contact.potential
-        else
-            contact.id == weighting_potential_contact_id ? 1 : 0
-        end
-        contact_gridpoints = paint_object(contact,grid)
-        for gridpoint in contact_gridpoints
-            potential[ gridpoint... ] = pot
-            pointtypes[ gridpoint... ] = zero(PointType)
-        end
-    end
-    nothing
-end
-
-function json_to_dict(inputfile::String)::Dict
-    parsed_json_file = Dict()
-    open(inputfile,"r") do f
-        global parsed_json_file
-        dicttext = readstring(f)
-        parsed_json_file = JSON.parse(dicttext)
-    end
-    return parsed_json_file
-end
-function bounding_box(d::SolidStateDetector{T})::NamedTuple where T
-    (
-    r_range = ClosedInterval{T}(0.0,d.crystal_radius),
-    φ_range = ClosedInterval{T}(0.0,2π),
-    z_range = ClosedInterval{T}(0.0,d.crystal_length)
-    )
-end
-
-function Grid(  detector::SolidStateDetector{T, :cylindrical};
-                init_grid_spacing::Vector{<:Real} = [0.005, deg2rad(5.0), 0.005],
-                for_weighting_potential::Bool = false, full_grid = false)::CylindricalGrid{T} where {T}
-
-    init_grid_spacing::Vector{T} = T.(init_grid_spacing)
-
-    important_r_points::Vector{T} = get_important_points(detector, :r)
-    important_φ_points::Vector{T} = get_important_points(detector, :φ)
-    important_z_points::Vector{T} = get_important_points(detector, :z)
-
-    push!(important_r_points, detector.world.intervals[1].right)
-    push!(important_r_points, detector.world.intervals[1].left)
-    important_r_points = uniq(sort(important_r_points))
-    push!(important_z_points, detector.world.intervals[3].right)
-    push!(important_z_points, detector.world.intervals[3].left)
-    important_z_points = uniq(sort(important_z_points))
-    push!(important_φ_points, detector.world.intervals[2].right)
-    push!(important_φ_points, detector.world.intervals[2].left)
-    important_φ_points = uniq(sort(important_φ_points))
-
-    # r
-    L, R, BL, BR = get_boundary_types(detector.world.intervals[1])
-    int_r = Interval{L, R, T}(detector.world.intervals[1].left, detector.world.intervals[1].right)
-    ax_r::DiscreteAxis{T, BL, BR} = DiscreteAxis{BL, BR}(int_r, step = init_grid_spacing[1])
-    rticks::Vector{T} = merge_axis_ticks_with_important_ticks(ax_r, important_r_points, atol=init_grid_spacing[1]/4)
-    ax_r = DiscreteAxis{T, BL, BR}(int_r, rticks)
-
-    # φ
-    L, R, BL, BR = get_boundary_types(detector.world.intervals[2])
-    int_φ = Interval{L, R, T}(detector.world.intervals[2].left, detector.world.intervals[2].right)
-    if full_grid == true int_φ = Interval{L, R, T}(0.0, 2π) end
-    ax_φ = if int_φ.left == int_φ.right
-        DiscreteAxis{T, BL, BR}(int_φ, T[int_φ.left])
-    else
-        DiscreteAxis{BL, BR}(int_φ, step = init_grid_spacing[2])
-    end
-    if length(ax_φ) > 1
-        φticks::Vector{T} = merge_axis_ticks_with_important_ticks(ax_φ, important_φ_points, atol=deg2rad(init_grid_spacing[2])/4)
-        ax_φ = typeof(ax_φ)(int_φ, φticks)
-    end
-    if isodd(length(ax_φ)) && length(ax_φ) > 1 # must be even
-        int_φ = ax_φ.interval
-        φticks = ax_φ.ticks
-        push!(φticks, geom_round((φticks[end] + φticks[end-1]) * 0.5))
-        sort!(φticks)
-        ax_φ = typeof(ax_φ)(int_φ, φticks) # must be even
-    end
-    if length(ax_φ) > 1
-        @assert iseven(length(ax_φ)) "CylindricalGrid must have even number of points in φ."
-    end
-
-    #z
-    L, R, BL, BR = get_boundary_types(detector.world.intervals[3])
-    int_z = Interval{L, R, T}(detector.world.intervals[3].left, detector.world.intervals[3].right)
-    ax_z::DiscreteAxis{T, BL, BR} = DiscreteAxis{BL, BR}(int_z, step = init_grid_spacing[3])
-    zticks::Vector{T} = merge_axis_ticks_with_important_ticks(ax_z, important_z_points, atol=init_grid_spacing[3]/2)
-    ax_z = typeof(ax_z)(int_z, zticks)
-    if isodd(length(ax_z)) # must be even
-        int_z = ax_z.interval
-        zticks = ax_z.ticks
-        push!(zticks, geom_round((zticks[end] + zticks[end-1]) * 0.5))
-        sort!(zticks)
-        ax_z = typeof(ax_z)(int_z, zticks) # must be even
-    end
-    @assert iseven(length(ax_z)) "CylindricalGrid must have even number of points in z."
-
-    return CylindricalGrid{T}( (ax_r, ax_φ, ax_z) )
-end
-
-
-function Grid(  detector::SolidStateDetector{T, :cartesian};
-                init_grid_spacing::Vector{<:Real} = [0.001, 0.001, 0.001],
-                for_weighting_potential::Bool = false)::CartesianGrid3D{T} where {T}
-
-    important_x_points::Vector{T} = get_important_points(detector, :x)
-    important_y_points::Vector{T} = get_important_points(detector, :y)
-    important_z_points::Vector{T} = get_important_points(detector, :z)
-
-    init_grid_spacing::Vector{T} = T.(init_grid_spacing)
-
-    # x
-    L, R, BL, BR = get_boundary_types(detector.world.intervals[1])
-    int_x = Interval{L, R, T}(detector.world.intervals[1].left, detector.world.intervals[1].right)
-    ax_x::DiscreteAxis{T, BL, BR} = DiscreteAxis{BL, BR}(int_x, step = init_grid_spacing[1])
-    xticks::Vector{T} = merge_axis_ticks_with_important_ticks(ax_x, important_x_points, atol = init_grid_spacing[1] / 2)
-    ax_x = typeof(ax_x)(int_x, xticks)
-    if isodd(length(ax_x)) # RedBlack dimension must be of even length
-        xticks = ax_x.ticks
-        push!(xticks, geom_round((xticks[end] + xticks[end-1]) * 0.5))
-        sort!(xticks)
-        ax_x = DiscreteAxis{T, BL, BR}(int_x, xticks) # must be even
-    end
-    @assert iseven(length(ax_x)) "CartesianGrid3D must have even number of points in z."
-
-    # y
-    L, R, BL, BR = get_boundary_types(detector.world.intervals[2])
-    int_y = Interval{L, R, T}(detector.world.intervals[2].left, detector.world.intervals[2].right)
-    ax_y::DiscreteAxis{T, BL, BR} = DiscreteAxis{BL, BR}(int_y, step = init_grid_spacing[2])
-    yticks::Vector{T} = merge_axis_ticks_with_important_ticks(ax_y, important_y_points, atol = init_grid_spacing[2] / 2)
-    ax_y = typeof(ax_y)(int_y, yticks)
-
-    # z
-    L, R, BL, BR = get_boundary_types(detector.world.intervals[3])
-    int_z = Interval{L, R, T}(detector.world.intervals[3].left, detector.world.intervals[3].right)
-    ax_z::DiscreteAxis{T, BL, BR} = DiscreteAxis{BL, BR}(int_z, step = init_grid_spacing[3])
-    zticks::Vector{T} = merge_axis_ticks_with_important_ticks(ax_z, important_z_points, atol = init_grid_spacing[3] / 2)
-    ax_z = typeof(ax_z)(int_z, zticks)
-
-    return CartesianGrid3D{T}( (ax_x, ax_y, ax_z) )
-end
-
-
-include("plot_recipes.jl")
+bulk_types = Dict("n" => :ntype,
+    "n-type" => :ntype,
+    "ntype" => :ntype,
+    "p-type" => :ptype,
+    "ptype" => :ptype,
+    "p" => :ptype  )
+unit_conversion = Dict{String, Unitful.Units}(
+    "nm" => u"nm", "um" => u"μm", "mm" => u"mm", "cm" => u"cm", "m" => u"m", #length
+    "deg" => u"°","rad" => u"rad", #angle
+    "V" => u"V", "kV" => u"kV", #Potential
+    "K" => u"K", "Kelvic" => u"K", "C" => u"C")
+
+include("Object.jl")
+include("Passive.jl")
+include("Contacts.jl")
+include("Semiconductor.jl")
+include("SolidStateDetector.jl")
+
+
+"""
+    SolidStateDetector{T}(filename::AbstractString)::SolidStateDetector{T} where {T <: SSDFloat}
+
+Reads in a config-JSON file and returns an Detector struct which holds all information specified in the config file.
+"""
+function parse_config_file(filename::AbstractString)::Dict{Any,Any}
+    if endswith(filename, ".toml")
+        error("currently only .json and .yaml files are supported. We intend to add .toml support in the near future")
+    elseif endswith(filename, ".json")
+        dicttext = read(filename, String)
+        parsed_dict = JSON.parse(dicttext)
+    elseif endswith(filename, ".yaml")
+        parsed_dict = YAML.load_file(filename)
+    else
+        error("currently only .json and .yaml files are supported.")
+    end
+    parsed_dict
+end
+
+function yaml2json_convert(filename::String)
+    data = YAML.load(open(filename))
+    open(replace(filename, ".yaml" => ".json"),"w") do f
+            JSON.print(f, data, 4)
+    end
+end
+function yaml2json(directory::String)# or filename
+    if endswith(directory, ".yaml")
+        yaml2json_convert(directory)
+    else
+        yamlfiles = filter(x->endswith(x,".yaml"),readdir(directory))
+        for filename in yamlfiles
+            yaml2json_convert(filename)
+        end
+    end
+end
+function SolidStateDetector{T}(filename::AbstractString)::SolidStateDetector{T} where {T <: SSDFloat}
+    parsed_dict = parse_config_file(filename)
+    return SolidStateDetector{T}(parsed_dict)
+end
+
+function SolidStateDetector(T::Type{<:AbstractFloat} = Float32, filename::AbstractString = SSD_examples[:InvertedCoax])::SolidStateDetector{T}
+    SolidStateDetector{T}(filename)
+end
+function SolidStateDetector(filename::AbstractString)::SolidStateDetector{Float32}
+    SolidStateDetector{Float32}(filename)
+end
+
+@inline in(point::CylindricalPoint, detector::SolidStateDetector) =
+    contains(detector, point)
+
+@inline in(point::StaticArray{Tuple{3}, <:Real}, detector::SolidStateDetector) =
+    convert(CartesianPoint, point) in detector
+
+@inline in(point::StaticArray{Tuple{3}, <:Quantity}, detector::SolidStateDetector) =
+    to_internal_units(u"m", point) in detector
+
+@inline in(point::CartesianPoint, detector::SolidStateDetector) =
+    convert(CylindricalPoint, point) in detector
+
+
+
+function get_important_points(c::SolidStateDetector{T}, s::Symbol)::Vector{T} where {T <: SSDFloat}
+    imp::Vector{T} = []
+    for contact in c.contacts
+        for g in vcat(contact.geometry_positive,contact.geometry_negative)
+            append!(imp, get_important_points(g, Val{s}()))
+        end
+    end
+    return uniq(sort(imp))
+end
+
+
+function is_boundary_point(c::SolidStateDetector, pt::AbstractCoordinatePoint{T}, ax1::Vector{T}, ax2::Vector{T}, ax3::Vector{T})::Tuple{Bool, Real, Int} where {T <: SSDFloat}
+    # if false #!(p in c)
+    #     return false, T(0), 0
+    # else
+    for contact in c.contacts
+        if in(pt, contact, ax1)
+            return true, contact.potential, contact.id
+        end
+    end
+    for external_part in c.external_parts
+        if in(pt, external_part, ax1)
+            return true, external_part.potential, external_part.id
+        end
+    end
+    return false, 0.0, 0
+    # end
+end
+
+
+# function point_type(c::SolidStateDetector{T}, p::CylindricalPoint{T})::Tuple{Symbol,Int} where T
+#     for contact in c.contacts
+#         if p in contact #|| geom_round(p) in contact #|| in(go_to_nearest_gridpoint(c,p), contact, c.rs) || in(go_to_nearest_gridpoint(c,geom_round(p)), contact, c.rs)
+#             return :electrode, contact.id
+#         end
+#     end
+#     sp = is_surface_point(c, p)
+#     if sp[1]
+#         for contact in c.contacts
+#             if in(go_to_nearest_gridpoint(c,p), contact, c.rs) && abs(sum(sp[2])) > 1
+#                 println("olo")
+#                 return :electrode, contact.id
+#             else
+#                 return :floating_boundary, 0
+#             end
+#         end
+#     elseif !(p in c)
+#         return :outside, -1
+#     else
+#         return :bulk, -1
+#     end
+# end
+function point_type(c::SolidStateDetector{T}, grid::Grid{T, 3}, p::CylindricalPoint{T})::Tuple{UInt8, Int, CartesianVector{T}} where {T <: SSDFloat}
+    surface_normal::CartesianVector{T} = CartesianVector{T}(0, 0, 0) # need undef version for this
+    for contact in c.contacts
+        if p in contact || geom_round(p) in contact || in(searchsortednearest(grid, p), contact) || in(searchsortednearest(grid, geom_round(p)), contact)
+            return CD_ELECTRODE::UInt8, contact.id, surface_normal
+        end
+    end
+    on_surface, surface_normal = is_surface_point_and_normal_vector(c, p)
+    if on_surface
+        for contact in c.contacts
+            if in(searchsortednearest(grid, p), contact) #&& abs(sum(sp[2])) > 1
+                return CD_ELECTRODE::UInt8, contact.id, surface_normal
+            else
+                return CD_FLOATING_BOUNDARY::UInt8, -1, surface_normal
+            end
+        end
+    elseif !(p in c)
+        return CD_OUTSIDE::UInt8, -1, surface_normal
+    else
+        return CD_BULK::UInt8, -1, surface_normal
+    end
+end
+
+
+# Point types for charge drift
+const CD_ELECTRODE = 0x00
+const CD_OUTSIDE = 0x01
+const CD_BULK = 0x02
+const CD_FLOATING_BOUNDARY = 0x04 # not 0x03, so that one could use bit operations here...
+
+"""
+    For charge drift...
+"""
+function point_type(c::SolidStateDetector{T}, grid::Grid{T, 3}, p::CartesianPoint{T})::Tuple{UInt8, Int, CartesianVector{T}} where {T <: SSDFloat}
+    surface_normal::CartesianVector{T} = CartesianVector{T}(0, 0, 0) # need undef version for this
+    for contact in c.contacts
+        if p in contact #|| geom_round(p) in contact #|| in(go_to_nearest_gridpoint(c,p), contact, c.rs) || in(go_to_nearest_gridpoint(c,geom_round(p)), contact, c.rs)
+            return CD_ELECTRODE::UInt8, contact.id, surface_normal
+        end
+    end
+    on_surface, surface_normal = is_surface_point_and_normal_vector(c, p) # surface_normal::CartesianVector{T}
+    if on_surface
+        for contact in c.contacts
+            if in(searchsortednearest(grid, p), contact)
+                return CD_ELECTRODE::UInt8, contact.id, surface_normal
+            else
+                return CD_FLOATING_BOUNDARY::UInt8, -1, surface_normal
+            end
+        end
+    elseif !(p in c)
+        return CD_OUTSIDE::UInt8, -1, surface_normal
+    else
+        return CD_BULK::UInt8, -1, surface_normal
+    end
+end
+
+# go_to_nearest_gridpoint
+function searchsortednearest(grid::Grid{T, 3, :cylindrical}, pt::CylindricalPoint{T})::CylindricalPoint{T} where {T <: SSDFloat}
+    idx1::Int = searchsortednearest(grid.axes[1].ticks, pt.r)
+    idx2::Int = searchsortednearest(grid.axes[2].ticks, pt.φ)
+    idx3::Int = searchsortednearest(grid.axes[3].ticks, pt.z)
+    CylindricalPoint{T}(grid.axes[1].ticks[idx1], grid.axes[2].ticks[idx2], grid.axes[3].ticks[idx3])
+end
+function searchsortednearest(grid::Grid{T, 3, :cartesian}, pt::CartesianPoint{T})::CartesianPoint{T} where {T <: SSDFloat}
+    idx1::Int = searchsortednearest(grid.axes[1].ticks, pt.x)
+    idx2::Int = searchsortednearest(grid.axes[2].ticks, pt.y)
+    idx3::Int = searchsortednearest(grid.axes[3].ticks, pt.z)
+    CartesianPoint{T}(grid.axes[1].ticks[idx1], grid.axes[2].ticks[idx2], grid.axes[3].ticks[idx3])
+end
+
+function is_surface_point_and_normal_vector(c::SolidStateDetector{T}, p::CylindricalPoint{T})::Tuple{Bool, CartesianVector{T}} where {T <: SSDFloat}
+    if !(p in c)
+        return false, CartesianPoint{T}(0, 0, 0)
+    end
+    n::MVector{3,T} = @MVector T[0, 0, 0]
+    look_around::Vector{Bool} = [   CylindricalPoint{T}(prevfloat(p.r), p.φ, p.z) in c,
+                                    CylindricalPoint{T}(nextfloat(p.r), p.φ, p.z) in c,
+                                    CylindricalPoint{T}(p.r, prevfloat(p.φ), p.z) in c,
+                                    CylindricalPoint{T}(p.r, nextfloat(p.φ), p.z) in c,
+                                    CylindricalPoint{T}(p.r, p.φ, prevfloat(p.z)) in c,
+                                    CylindricalPoint{T}(p.r, p.φ, nextfloat(p.z)) in c]
+    if !(false in look_around)
+        return false , CartesianPoint{T}(n...)
+    else
+        if (look_around[1]==false) n[1] -= 1 end
+        if (look_around[2]==false) n[1] += 1 end
+        if (look_around[3]==false) n[2] -= 1 end
+        if (look_around[4]==false) n[2] += 1 end
+        if (look_around[5]==false) n[3] -= 1 end
+        if (look_around[6]==false) n[3] += 1 end
+        # println(look_around , " " , n)
+        Rα::SMatrix{3,3,T} = @SArray([cos(p.φ) -1*sin(p.φ) 0;sin(p.φ) cos(p.φ) 0;0 0 1])
+        # return true, geom_round(CartesianVector{T}((Rα * n)...))
+        return true, CartesianVector{T}((Rα * n)...)
+    end
+end
+function is_surface_point_and_normal_vector(c::SolidStateDetector{T}, p::CartesianPoint{T})::Tuple{Bool, CartesianVector{T}} where T
+    if !(p in c) # is this necessary?
+        return false, CartesianVector{T}(0, 0, 0)
+    end
+    n::MVector{3,T} = @MVector T[0.0,0.0,0.0]
+    look_around::Vector{Bool} = [   CartesianPoint{T}(prevfloat(p.x), p.y, p.z) in c,
+                                    CartesianPoint{T}(nextfloat(p.x), p.y, p.z) in c,
+                                    CartesianPoint{T}(p.x, prevfloat(p.y), p.z) in c,
+                                    CartesianPoint{T}(p.x, nextfloat(p.y), p.z) in c,
+                                    CartesianPoint{T}(p.x, p.y, prevfloat(p.z)) in c,
+                                    CartesianPoint{T}(p.x, p.y, nextfloat(p.z)) in c]
+    if !(false in look_around)
+        return false, n
+    else
+        if (look_around[1] == false) n[1] -= 1 end
+        if (look_around[2] == false) n[1] += 1 end
+        if (look_around[3] == false) n[2] -= 1 end
+        if (look_around[4] == false) n[2] += 1 end
+        if (look_around[5] == false) n[3] -= 1 end
+        if (look_around[6] == false) n[3] += 1 end
+        # println(look_around , " " , n)
+        return true, n
+    end
+end
+
+
+function get_charge_density(sc::Semiconductor{T}, pt::AbstractCoordinatePoint{T})::T where {T <: SSDFloat}
+    get_charge_density(sc.charge_density_model, pt)
+end
+
+function get_ρ_and_ϵ(pt::AbstractCoordinatePoint{T}, ssd::SolidStateDetector{T})::Tuple{T, T} where {T <: SSDFloat}
+    if in(pt,ssd.semiconductors)
+        for sc in ssd.semiconductors
+            if in(pt, sc)
+                ρ::T = get_charge_density(sc, pt) * elementary_charge
+                ϵ::T = sc.material.ϵ_r
+                return ρ, ϵ
+            end
+        end
+    elseif in(pt,ssd.passives)
+        for ep in ssd.passives
+            if pt in ep
+                ρ = 0
+                ϵ = ep.material.ϵ_r
+            end
+        end
+        return ρ, ϵ
+    else
+        ρ = 0
+        ϵ = ssd.medium.ϵ_r
+        return ρ, ϵ
+    end
+end
+
+
+function write_grid_to_detector!(ssd::SolidStateDetector{T}, grid::Grid{T, 3, :cylindrical})::Nothing where {T}
+    ssd.rs = grid[:r].ticks
+    ssd.φs = grid[:φ].ticks
+    ssd.zs = grid[:z].ticks
+    nothing
+end
+
+
+function set_pointtypes_and_fixed_potentials!(pointtypes::Array{PointType, N}, potential::Array{T, N},
+        grid::Grid{T, N, :cylindrical}, ssd::SolidStateDetector{T}; weighting_potential_contact_id::Union{Missing, Int} = missing)::Nothing where {T <: SSDFloat, N}
+
+    channels::Array{Int, 1} = if !ismissing(weighting_potential_contact_id)
+        [weighting_potential_contact_id]
+    else
+        Int[]
+    end
+
+    axr::Vector{T} = grid[:r].ticks
+    axφ::Vector{T} = grid[:φ].ticks
+    axz::Vector{T} = grid[:z].ticks
+
+    for iz in axes(potential, 3)
+        z::T = axz[iz]
+        for iφ in axes(potential, 2)
+            φ::T = axφ[iφ]
+            for ir in axes(potential, 1)
+                r::T = axr[ir]
+                pt::CylindricalPoint{T} = CylindricalPoint{T}( r, φ, z )
+
+                if in(pt, ssd)
+                    pointtypes[ ir, iφ, iz ] += pn_junction_bit
+                end
+
+            end
+        end
+    end
+    for contact in ssd.contacts
+        pot::T = if ismissing(weighting_potential_contact_id)
+            contact.potential
+        else
+            contact.id == weighting_potential_contact_id ? 1 : 0
+        end
+        contact_gridpoints = paint_object(contact,grid)
+        for gridpoint in contact_gridpoints
+            potential[ gridpoint... ] = pot
+            pointtypes[ gridpoint... ] = zero(PointType)
+        end
+    end
+    nothing
+end
+
+function set_pointtypes_and_fixed_potentials!(pointtypes::Array{PointType, N}, potential::Array{T, N},
+    grid::Grid{T, N, :cartesian}, ssd::SolidStateDetector{T}; weighting_potential_contact_id::Union{Missing, Int} = missing)::Nothing where {T <: SSDFloat, N}
+
+    channels::Array{Int, 1} = if !ismissing(weighting_potential_contact_id)
+        [weighting_potential_contact_id]
+    else
+        Int[]
+    end
+
+    axx::Vector{T} = grid[:x].ticks
+    axy::Vector{T} = grid[:y].ticks
+    axz::Vector{T} = grid[:z].ticks
+
+    for iz in axes(potential, 3)
+        z::T = axz[iz]
+        for iy in axes(potential, 2)
+            y::T = axy[iy]
+            for ix in axes(potential, 1)
+                x::T = axx[ix]
+                pt::CartesianPoint{T} = CartesianPoint{T}( x, y, z )
+
+                if in(pt, ssd)
+                    pointtypes[ ix, iy, iz ] += pn_junction_bit
+                end
+
+            end
+        end
+    end
+    for contact in ssd.contacts
+        pot::T = if ismissing(weighting_potential_contact_id)
+            contact.potential
+        else
+            contact.id == weighting_potential_contact_id ? 1 : 0
+        end
+        contact_gridpoints = paint_object(contact,grid)
+        for gridpoint in contact_gridpoints
+            potential[ gridpoint... ] = pot
+            pointtypes[ gridpoint... ] = zero(PointType)
+        end
+    end
+    nothing
+end
+
+function json_to_dict(inputfile::String)::Dict
+    parsed_json_file = Dict()
+    open(inputfile,"r") do f
+        global parsed_json_file
+        dicttext = readstring(f)
+        parsed_json_file = JSON.parse(dicttext)
+    end
+    return parsed_json_file
+end
+function bounding_box(d::SolidStateDetector{T})::NamedTuple where T
+    (
+    r_range = ClosedInterval{T}(0.0,d.crystal_radius),
+    φ_range = ClosedInterval{T}(0.0,2π),
+    z_range = ClosedInterval{T}(0.0,d.crystal_length)
+    )
+end
+
+function Grid(  detector::SolidStateDetector{T, :cylindrical};
+                init_grid_spacing::Vector{<:Real} = [0.005, deg2rad(5.0), 0.005],
+                for_weighting_potential::Bool = false, full_grid = false)::CylindricalGrid{T} where {T}
+
+    init_grid_spacing::Vector{T} = T.(init_grid_spacing)
+
+    important_r_points::Vector{T} = get_important_points(detector, :r)
+    important_φ_points::Vector{T} = get_important_points(detector, :φ)
+    important_z_points::Vector{T} = get_important_points(detector, :z)
+
+    push!(important_r_points, detector.world.intervals[1].right)
+    push!(important_r_points, detector.world.intervals[1].left)
+    important_r_points = uniq(sort(important_r_points))
+    push!(important_z_points, detector.world.intervals[3].right)
+    push!(important_z_points, detector.world.intervals[3].left)
+    important_z_points = uniq(sort(important_z_points))
+    push!(important_φ_points, detector.world.intervals[2].right)
+    push!(important_φ_points, detector.world.intervals[2].left)
+    important_φ_points = uniq(sort(important_φ_points))
+
+    # r
+    L, R, BL, BR = get_boundary_types(detector.world.intervals[1])
+    int_r = Interval{L, R, T}(detector.world.intervals[1].left, detector.world.intervals[1].right)
+    ax_r::DiscreteAxis{T, BL, BR} = DiscreteAxis{BL, BR}(int_r, step = init_grid_spacing[1])
+    rticks::Vector{T} = merge_axis_ticks_with_important_ticks(ax_r, important_r_points, atol=init_grid_spacing[1]/4)
+    ax_r = DiscreteAxis{T, BL, BR}(int_r, rticks)
+
+    # φ
+    L, R, BL, BR = get_boundary_types(detector.world.intervals[2])
+    int_φ = Interval{L, R, T}(detector.world.intervals[2].left, detector.world.intervals[2].right)
+    if full_grid == true int_φ = Interval{L, R, T}(0.0, 2π) end
+    ax_φ = if int_φ.left == int_φ.right
+        DiscreteAxis{T, BL, BR}(int_φ, T[int_φ.left])
+    else
+        DiscreteAxis{BL, BR}(int_φ, step = init_grid_spacing[2])
+    end
+    if length(ax_φ) > 1
+        φticks::Vector{T} = merge_axis_ticks_with_important_ticks(ax_φ, important_φ_points, atol=deg2rad(init_grid_spacing[2])/4)
+        ax_φ = typeof(ax_φ)(int_φ, φticks)
+    end
+    if isodd(length(ax_φ)) && length(ax_φ) > 1 # must be even
+        int_φ = ax_φ.interval
+        φticks = ax_φ.ticks
+        push!(φticks, geom_round((φticks[end] + φticks[end-1]) * 0.5))
+        sort!(φticks)
+        ax_φ = typeof(ax_φ)(int_φ, φticks) # must be even
+    end
+    if length(ax_φ) > 1
+        @assert iseven(length(ax_φ)) "CylindricalGrid must have even number of points in φ."
+    end
+
+    #z
+    L, R, BL, BR = get_boundary_types(detector.world.intervals[3])
+    int_z = Interval{L, R, T}(detector.world.intervals[3].left, detector.world.intervals[3].right)
+    ax_z::DiscreteAxis{T, BL, BR} = DiscreteAxis{BL, BR}(int_z, step = init_grid_spacing[3])
+    zticks::Vector{T} = merge_axis_ticks_with_important_ticks(ax_z, important_z_points, atol=init_grid_spacing[3]/2)
+    ax_z = typeof(ax_z)(int_z, zticks)
+    if isodd(length(ax_z)) # must be even
+        int_z = ax_z.interval
+        zticks = ax_z.ticks
+        push!(zticks, geom_round((zticks[end] + zticks[end-1]) * 0.5))
+        sort!(zticks)
+        ax_z = typeof(ax_z)(int_z, zticks) # must be even
+    end
+    @assert iseven(length(ax_z)) "CylindricalGrid must have even number of points in z."
+
+    return CylindricalGrid{T}( (ax_r, ax_φ, ax_z) )
+end
+
+
+function Grid(  detector::SolidStateDetector{T, :cartesian};
+                init_grid_spacing::Vector{<:Real} = [0.001, 0.001, 0.001],
+                for_weighting_potential::Bool = false)::CartesianGrid3D{T} where {T}
+
+    important_x_points::Vector{T} = get_important_points(detector, :x)
+    important_y_points::Vector{T} = get_important_points(detector, :y)
+    important_z_points::Vector{T} = get_important_points(detector, :z)
+
+    init_grid_spacing::Vector{T} = T.(init_grid_spacing)
+
+    # x
+    L, R, BL, BR = get_boundary_types(detector.world.intervals[1])
+    int_x = Interval{L, R, T}(detector.world.intervals[1].left, detector.world.intervals[1].right)
+    ax_x::DiscreteAxis{T, BL, BR} = DiscreteAxis{BL, BR}(int_x, step = init_grid_spacing[1])
+    xticks::Vector{T} = merge_axis_ticks_with_important_ticks(ax_x, important_x_points, atol = init_grid_spacing[1] / 2)
+    ax_x = typeof(ax_x)(int_x, xticks)
+    if isodd(length(ax_x)) # RedBlack dimension must be of even length
+        xticks = ax_x.ticks
+        push!(xticks, geom_round((xticks[end] + xticks[end-1]) * 0.5))
+        sort!(xticks)
+        ax_x = DiscreteAxis{T, BL, BR}(int_x, xticks) # must be even
+    end
+    @assert iseven(length(ax_x)) "CartesianGrid3D must have even number of points in z."
+
+    # y
+    L, R, BL, BR = get_boundary_types(detector.world.intervals[2])
+    int_y = Interval{L, R, T}(detector.world.intervals[2].left, detector.world.intervals[2].right)
+    ax_y::DiscreteAxis{T, BL, BR} = DiscreteAxis{BL, BR}(int_y, step = init_grid_spacing[2])
+    yticks::Vector{T} = merge_axis_ticks_with_important_ticks(ax_y, important_y_points, atol = init_grid_spacing[2] / 2)
+    ax_y = typeof(ax_y)(int_y, yticks)
+
+    # z
+    L, R, BL, BR = get_boundary_types(detector.world.intervals[3])
+    int_z = Interval{L, R, T}(detector.world.intervals[3].left, detector.world.intervals[3].right)
+    ax_z::DiscreteAxis{T, BL, BR} = DiscreteAxis{BL, BR}(int_z, step = init_grid_spacing[3])
+    zticks::Vector{T} = merge_axis_ticks_with_important_ticks(ax_z, important_z_points, atol = init_grid_spacing[3] / 2)
+    ax_z = typeof(ax_z)(int_z, zticks)
+
+    return CartesianGrid3D{T}( (ax_x, ax_y, ax_z) )
+end
+
+
+include("plot_recipes.jl")