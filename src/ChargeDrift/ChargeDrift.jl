--- conflicted
+++ resolved
@@ -1,406 +1,393 @@
-struct DriftPath{T <: SSDFloat}
-    path::Vector{CartesianPoint{T}}
-    timestamps::Vector{T}
-end
-
-struct EHDriftPath{T <: SSDFloat}
-    e_path::Vector{CartesianPoint{T}}
-    h_path::Vector{CartesianPoint{T}}
-    timestamps_e::Vector{T}
-    timestamps_h::Vector{T}
-end
-
-function _common_time(dp::EHDriftPath{T})::T where {T <: SSDFloat}
-    max(last(dp.timestamps_e), last(dp.timestamps_h))
-end
-_common_time(dps::Vector{<:EHDriftPath}) =
-maximum(_common_time.(dps))
-
-function _common_timestamps(dp::Union{<:EHDriftPath{T}, Vector{<:EHDriftPath{T}}}, Δt) where {T}
-    range(zero(Δt), step = Δt, stop = typeof(Δt)(_common_time(dp)) + Δt)
-end
-
-@inline function get_velocity_vector(velocity_field::Interpolations.Extrapolation{<:StaticVector{3}, 3}, pt::CartesianPoint{T})::CartesianVector{T} where {T <: SSDFloat}
-    return CartesianVector{T}(velocity_field(pt.x, pt.y, pt.z))
-end
-
-@inline function get_velocity_vector(velocity_field::Interpolations.Extrapolation{<:StaticVector{3}, 3}, pt::CylindricalPoint{T}) where {T <: SSDFloat}
-    return CartesianVector{T}(velocity_field(pt.r, pt.φ, pt.z))
-end
-
-
-function _drift_charges(det::SolidStateDetector{T}, grid::Grid{T, 3}, point_types::PointTypes{T, 3},
-                        starting_points::VectorOfArrays{CartesianPoint{T}}, energies::VectorOfArrays{T},
-                        electric_field::Interpolations.Extrapolation{<:SVector{3}, 3},
-<<<<<<< HEAD
-                        Δt::RQ; max_nsteps::Int = 2000, diffusion::Bool = false, self_repulsion::Bool = false, verbose::Bool = true, end_drift_when_no_field::Bool = true)::Vector{EHDriftPath{T}} where {T <: SSDFloat, RQ <: RealQuantity}
-=======
-                        Δt::RQ; max_nsteps::Int = 2000, diffusion::Bool = false, self_repulsion::Bool = false, 
-                        geometry_check::Bool = false, verbose::Bool = true)::Vector{EHDriftPath{T}} where {T <: SSDFloat, RQ <: RealQuantity}
->>>>>>> 1aadc213
-
-    drift_paths::Vector{EHDriftPath{T}} = Vector{EHDriftPath{T}}(undef, length(flatview(starting_points)))
-    dt::T = T(to_internal_units(Δt))
-    
-    drift_path_counter::Int = 0
-    
-    for (i, start_points) in enumerate(starting_points)
-        
-        n_hits::Int = length(start_points)
-        charges::Vector{T} = energies[i] ./ to_internal_units(det.semiconductor.material.E_ionisation)
-        
-        drift_path_e::Array{CartesianPoint{T}, 2} = Array{CartesianPoint{T}, 2}(undef, n_hits, max_nsteps)
-        drift_path_h::Array{CartesianPoint{T}, 2} = Array{CartesianPoint{T}, 2}(undef, n_hits, max_nsteps)
-        timestamps_e::Vector{T} = Vector{T}(undef, max_nsteps)
-        timestamps_h::Vector{T} = Vector{T}(undef, max_nsteps)
-        
-<<<<<<< HEAD
-        n_e::Int = _drift_charge!( drift_path_e, timestamps_e, det, point_types, grid, start_points, -charges, dt, electric_field, Electron, diffusion = diffusion, self_repulsion = self_repulsion, verbose = verbose, end_drift_when_no_field = end_drift_when_no_field )
-        n_h::Int = _drift_charge!( drift_path_h, timestamps_h, det, point_types, grid, start_points,  charges, dt, electric_field, Hole, diffusion = diffusion, self_repulsion = self_repulsion, verbose = verbose, end_drift_when_no_field = end_drift_when_no_field )
-=======
-        n_e::Int = _drift_charge!( drift_path_e, timestamps_e, det, point_types, grid, start_points, -charges, dt, electric_field, Electron; diffusion, self_repulsion, geometry_check, verbose )
-        n_h::Int = _drift_charge!( drift_path_h, timestamps_h, det, point_types, grid, start_points,  charges, dt, electric_field, Hole; diffusion, self_repulsion, geometry_check, verbose )
->>>>>>> 1aadc213
-    
-        for i in eachindex(start_points)
-            drift_paths[drift_path_counter + i] = EHDriftPath{T}( drift_path_e[i,1:n_e], drift_path_h[i,1:n_h], timestamps_e[1:n_e], timestamps_h[1:n_h] )
-        end
-        
-        drift_path_counter += n_hits
-    end
-    
-    return drift_paths
-end
-
-function modulate_surface_drift(p::CartesianVector{T})::CartesianVector{T} where {T <: SSDFloat}
-    return p
-end
-
-function modulate_driftvector(sv::CartesianVector{T}, pt::CartesianPoint{T}, vdv::Vector{<:AbstractVirtualVolume{T}})::CartesianVector{T} where {T <: SSDFloat}
-    for i in eachindex(vdv)
-        if in(pt, vdv[i])
-            return modulate_driftvector(sv, pt, vdv[i])
-        end
-    end
-    return sv
-end
-modulate_driftvector(sv::CartesianVector{T}, pt::CartesianPoint{T}, vdv::Missing) where {T} = sv
-
-@inline function _is_next_point_in_det(pt::AbstractCoordinatePoint{T}, det::SolidStateDetector{T}, point_types::PointTypes{T, 3, S})::Bool where {T <: SSDFloat, S}
-    _convert_point(pt, S) in point_types || (pt in det.semiconductor && !(pt in det.contacts))
-end
-
-function project_to_plane(v⃗::AbstractArray, n⃗::AbstractArray) #Vector to be projected, #normal vector of plane
-    # solve (v⃗+λ*n⃗) ⋅ n⃗ = 0
-    # n⃗ = n⃗ ./ norm(n⃗)
-    λ = -1 * dot(v⃗, n⃗) / dot(n⃗, n⃗)
-    SVector{3,eltype(v⃗)}(v⃗[1] + λ * n⃗[1], v⃗[2] + λ * n⃗[2], v⃗[3] + λ * n⃗[3])
-end
-
-function _set_to_zero_vector!(v::Vector{CartesianVector{T}})::Nothing where {T <: SSDFloat}
-    for n in eachindex(v)
-        v[n] = CartesianVector{T}(0,0,0)
-    end
-    nothing
-end
-
-function _add_fieldvector_drift!(step_vectors::Vector{CartesianVector{T}}, current_pos::Vector{CartesianPoint{T}}, done::Vector{Bool}, 
-    electric_field::Interpolations.Extrapolation{<:StaticVector{3}, 3}, det::SolidStateDetector{T}, ::Type{S}, end_drift_when_no_field::Bool = true)::Nothing where {T, S}
-    for n in eachindex(step_vectors)
-       if !done[n]
-           step_vectors[n] += get_velocity_vector(electric_field, _convert_point(current_pos[n], S))
-           done[n] = end_drift_when_no_field && (step_vectors[n] == CartesianVector{T}(0,0,0))
-       end
-    end
-    nothing
-end
-
-function _add_fieldvector_diffusion!(step_vectors::Vector{CartesianVector{T}}, done::Vector{Bool}, length::T = T(0.5e3))::Nothing where {T <: SSDFloat}
-    for n in eachindex(step_vectors)
-        if done[n] continue end
-        sinθ::T, cosθ::T = sincos(acos(T(2*rand() - 1)))
-        sinφ::T, cosφ::T = sincos(T(rand()*2π))
-        step_vectors[n] += CartesianVector{T}( length * cosφ * sinθ, length * sinφ * sinθ, length * cosθ )
-    end
-    nothing 
-end
-function _add_fieldvector_diffusion!(step_vectors::Vector{CartesianVector{T}}, done::Vector{Bool}, Δt::T, cdm::AbstractChargeDriftModel{T}, current_pos::Vector{CartesianPoint{T}}, crystal_temperature::T, ::Type{CC})::Nothing where {T <: SSDFloat, CC <: ChargeCarrier}
-    for n in eachindex(step_vectors)
-        if done[n] continue end
-
-        mu = calculate_mobility(cdm, current_pos[n], CC) # mu in m^2/V/s
-        D = mu*crystal_temperature*kB/elementary_charge # D in m^2/s
-        length = sqrt(6*D*Δt)
-
-        sinθ::T, cosθ::T = sincos(acos(T(2*rand() - 1)))
-        sinφ::T, cosφ::T = sincos(T(rand()*2π))
-        step_vectors[n] += CartesianVector{T}( length * cosφ * sinθ, length * sinφ * sinθ, length * cosθ )
-    end
-    nothing 
-end
-
-function _add_fieldvector_selfrepulsion!(step_vectors::Vector{CartesianVector{T}}, current_pos::Vector{CartesianPoint{T}}, done::Vector{Bool}, charges::Vector{T}, ϵ_r::T)::Nothing where {T <: SSDFloat}
-    #TO DO: ignore charges that are already collected (not trapped though!)
-    for n in eachindex(step_vectors)
-        if done[n] continue end
-        for m in eachindex(step_vectors)
-            if done[m] continue end
-            if m > n
-                direction::CartesianVector{T} = current_pos[n] .- current_pos[m]
-                if iszero(direction) # if the two charges are at the exact same position
-                    continue         # don't let them self-repel each other but treat them as same change
-                end                  # if diffusion is simulated, they will very likely be separated in the next step
-                tmp::T = elementary_charge * inv(4π * ϵ0 * ϵ_r * max(distance_squared(direction), T(1e-10))) # minimum distance is 10µm 
-                step_vectors[n] += charges[m] * tmp * normalize(direction)
-                step_vectors[m] -= charges[n] * tmp * normalize(direction)
-            end
-        end
-    end
-    nothing
-end
-
-function _modulate_driftvectors!(step_vectors::Vector{CartesianVector{T}}, current_pos::Vector{CartesianPoint{T}}, vdv::Vector{V})::Nothing where {T <: SSDFloat, V <: AbstractVirtualVolume{T}}
-    for n in eachindex(step_vectors)
-        step_vectors[n] = modulate_driftvector(step_vectors[n], current_pos[n], vdv)
-    end
-    nothing
-end
-_modulate_driftvectors!(step_vectors::Vector{CartesianVector{T}}, current_pos::Vector{CartesianPoint{T}}, ::Missing) where {T <: SSDFloat} = nothing
-
-function _get_driftvectors!(step_vectors::Vector{CartesianVector{T}}, done::Vector{Bool}, Δt::T, cdm::AbstractChargeDriftModel{T}, current_pos::Vector{CartesianPoint{T}}, ::Type{Electron})::Nothing where {T <: SSDFloat}
-    for n in eachindex(step_vectors)
-        if !done[n]
-            step_vectors[n] = getVe(SVector{3,T}(step_vectors[n]), cdm, current_pos[n]) * Δt
-        end
-    end
-    nothing
-end
-
-function _get_driftvectors!(step_vectors::Vector{CartesianVector{T}}, done::Vector{Bool}, Δt::T, cdm::AbstractChargeDriftModel{T}, current_pos::Vector{CartesianPoint{T}}, ::Type{Hole})::Nothing where {T <: SSDFloat}
-    for n in eachindex(step_vectors)
-        if !done[n]
-            step_vectors[n] = getVh(SVector{3,T}(step_vectors[n]), cdm, current_pos[n]) * Δt
-        end
-    end
-    nothing
-end
-
-function _check_and_update_position!(
-            step_vectors::Vector{CartesianVector{T}}, 
-            current_pos::Vector{CartesianPoint{T}},
-            done::Vector{Bool},
-            normal::Vector{Bool},
-            drift_path::Array{CartesianPoint{T},2},
-            timestamps::Vector{T},
-            istep::Int,
-            det::SolidStateDetector{T},
-            g::Grid{T, 3, S},
-            point_types::PointTypes{T, 3, S},
-            startpos::AbstractVector{CartesianPoint{T}},
-            Δt::T,
-            geometry_check::Bool,
-            verbose::Bool
-        )::Nothing where {T <: SSDFloat, S}
-        
-    for n in eachindex(normal)
-        done[n] = current_pos[n] == current_pos[n] + step_vectors[n]
-        normal[n] = done[n] || _is_next_point_in_det(current_pos[n]+step_vectors[n], det, point_types)
-    end
-    
-    if all(normal)
-        #all charges are either finished or still inside the detector => drift normally
-        current_pos .+= step_vectors
-        drift_path[:,istep] .= current_pos
-    else
-        #all charges that would not be inside after the drift step
-        for n in findall(.!normal)
-            crossing_pos::CartesianPoint{T}, cd_point_type::UInt8, surface_normal::CartesianVector{T} = 
-                get_crossing_pos(det, point_types, copy(current_pos[n]), current_pos[n] + step_vectors[n])
-            if cd_point_type == CD_ELECTRODE
-                if !geometry_check || crossing_pos in det.contacts
-                    done[n] = true
-                    drift_path[n,istep] = crossing_pos
-                    current_pos[n] = crossing_pos
-                else
-                    cd_point_type = CD_FLOATING_BOUNDARY
-                end
-            end
-            if cd_point_type == CD_FLOATING_BOUNDARY
-                projected_vector::CartesianVector{T} = CartesianVector{T}(project_to_plane(step_vectors[n], surface_normal))
-                projected_vector = modulate_surface_drift(projected_vector)
-                next_pos::CartesianPoint{T} = current_pos[n] + projected_vector
-                small_projected_vector = projected_vector * T(0.001)
-                i::Int = 0
-                while i < 1000 && !(next_pos in det.semiconductor)
-                    next_pos -= small_projected_vector
-                    i += 1
-                end
-                if i == 1000
-                    if verbose @warn("Handling of charge at floating boundary did not work as intended. Start Position (Cart): $(startpos[n])") end
-                    done[n] = true
-                    continue
-                end
-                drift_path[n,istep] = next_pos
-                step_vectors *= (1 - i * T(0.001))  # scale down the step_vectors for all other charge clouds
-                Δt *= (1 - i * T(0.001))            # scale down Δt for all charge clouds
-                done[n] = next_pos == current_pos[n]
-                current_pos[n] = next_pos
-            elseif cd_point_type!= CD_ELECTRODE # if cd_point_type == CD_BULK or CD_OUTSIDE
-                if verbose @warn ("Internal error for charge starting at $(startpos[n])") end
-                done[n] = true
-                drift_path[n,istep] = current_pos[n]
-            end  
-        end    
-        #drift all other charge clouds normally according to the new Δt_min
-        for n in findall(normal)
-            current_pos[n] += step_vectors[n]
-            drift_path[n,istep] = current_pos[n]
-        end
-    end
-    timestamps[istep] = timestamps[istep-1] + Δt
-    nothing
-end
-
-
-function _drift_charge!(
-                            drift_path::Array{CartesianPoint{T},2},
-                            timestamps::Vector{T},
-                            det::SolidStateDetector{T},
-                            point_types::PointTypes{T, 3, S},
-                            grid::Grid{T, 3, S},
-                            startpos::AbstractVector{CartesianPoint{T}},
-                            charges::Vector{T},
-                            Δt::T,
-                            electric_field::Interpolations.Extrapolation{<:StaticVector{3}, 3},
-                            ::Type{CC};
-                            diffusion::Bool = false,
-                            self_repulsion::Bool = false,
-<<<<<<< HEAD
-                            verbose::Bool = true,
-                            end_drift_when_no_field::Bool = true
-=======
-                            geometry_check::Bool = false,
-                            verbose::Bool = true
->>>>>>> 1aadc213
-                        )::Int where {T <: SSDFloat, S, CC <: ChargeCarrier}
-                        
-    n_hits::Int, max_nsteps::Int = size(drift_path)
-    drift_path[:,1] = startpos
-    timestamps[1] = zero(T)
-    ϵ_r::T = T(det.semiconductor.material.ϵ_r)
-
-    diffusion_length::T = if diffusion
-        if CC == Electron && haskey(det.semiconductor.material, :De)
-            sqrt(6*_parse_value(T, det.semiconductor.material.De, u"m^2/s") * Δt)
-        elseif CC == Hole && haskey(det.semiconductor.material, :Dh)
-            sqrt(6*_parse_value(T, det.semiconductor.material.Dh, u"m^2/s") * Δt)
-        else 
-            @warn "Since v0.9.0, diffusion is modelled via diffusion coefficients `De` (for electrons) and `Dh` (for holes).\n" *
-                  "Please update your material properties and pass the diffusion coefficients as `De` and `Dh`.\n" *
-                  "You can update it in src/MaterialProperties/MaterialProperties.jl or by overwriting\n" *
-                  "`SolidStateDetectors.material_properties` in your julia session and reloading the simulation, e.g.\n
-                   SolidStateDetectors.material_properties[:HPGe] = (
-                      E_ionisation = 2.95u\"eV\",
-                      f_fano = 0.129,
-                      ϵ_r = 16.0,
-                      ρ = 5.323u\"g*cm^-3\",
-                      name = \"High Purity Germanium\",
-                      ml = 1.64,
-                      mt = 0.0819,
-                      De = 200u\"cm^2/s\", # new value 200cm^2/s 
-                      Dh = 200u\"cm^2/s\"  # new value 200cm^2/s
-                   )\n\n" *
-                  "More information can be found at:\n" *
-                  "https://juliaphysics.github.io/SolidStateDetectors.jl/stable/man/charge_drift/#Diffusion \n"
-            @info "Ignoring diffusion for now"
-            diffusion = false
-            zero(T)
-        end
-    else
-        zero(T)
-    end
-    crystal_temperature::T = det.semiconductor.temperature
-
-    last_real_step_index::Int = 1
-    current_pos::Vector{CartesianPoint{T}} = deepcopy(startpos)
-    step_vectors::Vector{CartesianVector{T}} = Vector{CartesianVector{T}}(undef, n_hits)
-    done::Vector{Bool} = broadcast(pt -> !_is_next_point_in_det(pt, det, point_types), startpos)
-    normal::Vector{Bool} = deepcopy(done)
-
-    # if the drifting model has a method for calculate_mobility function (scalar mobility), then we use the mobility-tied diffusion model
-    cdm = det.semiconductor.charge_drift_model
-    ## TODO: make this a keyword argument, so the user can choose if they would like to use this ?
-    use_mobility_tied_diffusion = hasmethod(calculate_mobility, Tuple{typeof(cdm), CartesianPoint{T}, Type{CC}})
-    
-    @inbounds for istep in 2:max_nsteps
-        last_real_step_index += 1
-        _set_to_zero_vector!(step_vectors)
-        _add_fieldvector_drift!(step_vectors, current_pos, done, electric_field, det, S, end_drift_when_no_field)
-        self_repulsion && _add_fieldvector_selfrepulsion!(step_vectors, current_pos, done, charges, ϵ_r)
-        _get_driftvectors!(step_vectors, done, Δt, cdm, current_pos, CC)
-        diffusion && (use_mobility_tied_diffusion ? _add_fieldvector_diffusion!(step_vectors, done, Δt, cdm, current_pos, crystal_temperature, CC) : _add_fieldvector_diffusion!(step_vectors, done, diffusion_length))
-        _modulate_driftvectors!(step_vectors, current_pos, det.virtual_drift_volumes)
-        _check_and_update_position!(step_vectors, current_pos, done, normal, drift_path, timestamps, istep, det, grid, point_types, startpos, Δt, geometry_check, verbose)
-        if all(done) break end
-    end
-
-    return last_real_step_index
-end
-
-# Point types for charge drift
-const CD_ELECTRODE = 0x00
-const CD_OUTSIDE = 0x01
-const CD_BULK = 0x02
-const CD_FLOATING_BOUNDARY = 0x04 # not 0x03, so that one could use bit operations here...
-
-
-function get_crossing_pos(  det::SolidStateDetector{T}, point_types::PointTypes{T, 3, S}, pt_in::CartesianPoint{T}, pt_out::CartesianPoint{T};
-                            max_n_iter::Int = 500)::Tuple{CartesianPoint{T}, UInt8, CartesianVector{T}} where {T <: SSDFloat, S}
-    
-    # check if the points are already in contacts                    
-    if pt_in in det.contacts return (pt_in, CD_ELECTRODE, CartesianVector{T}(0,0,0)) end  
-    
-    direction::CartesianVector{T} = normalize(pt_out - pt_in)
-    crossing_pos::Tuple{CartesianPoint{T}, UInt8, CartesianVector{T}} = (pt_out, CD_OUTSIDE, CartesianVector{T}(0,0,0)) # need undef version for this
-    
-    # define a Line between pt_in and pt_out
-    line::ConstructiveSolidGeometry.Line{T} = ConstructiveSolidGeometry.Line{T}(pt_in, direction)
-    
-    # check if the Line intersects with a surface of a Contact
-    for contact in det.contacts
-        for surf in ConstructiveSolidGeometry.surfaces(contact.geometry)
-            for pt in ConstructiveSolidGeometry.intersection(surf, line)
-                if pt in contact && 
-                    0 ≤ (pt - pt_in) ⋅ direction ≤ 1 &&              # pt within pt_in and pt_out
-                    norm(pt - pt_in) < norm(crossing_pos[1] - pt_in) # pt closer to pt_in that previous crossing_pos
-                    crossing_pos = (pt, CD_ELECTRODE, normalize(ConstructiveSolidGeometry.normal(surf, pt)))
-                end
-            end
-        end
-    end
-    
-    # if the Line does not intersect with a surface of a Contact, check if it does intersect with the surface of the Semiconductor
-    if crossing_pos[2] & CD_OUTSIDE > 0 
-        tol::T = 5000 * ConstructiveSolidGeometry.csg_default_tol(T)
-        # check if the Line intersects with a surface of the Semiconductor
-        for surf in ConstructiveSolidGeometry.surfaces(det.semiconductor.geometry)
-            for pt in ConstructiveSolidGeometry.intersection(surf, line)
-                normal = normalize(ConstructiveSolidGeometry.normal(surf, pt))
-                if pt + tol * normal in det.semiconductor &&         # point "before" crossing_pos should be in
-                   !(pt - tol * normal in det.semiconductor) &&      # point "after" crossing_pos should be out
-                    0 ≤ (pt - pt_in) ⋅ direction ≤ 1 &&              # pt within pt_in and pt_out
-                    norm(pt - pt_in) < norm(crossing_pos[1] - pt_in) # pt closer to pt_in that previous crossing_pos
-                    CD_POINTTYPE::UInt8 = point_types[pt] & update_bit == 0 ? CD_ELECTRODE : CD_FLOATING_BOUNDARY 
-                    crossing_pos = (pt, CD_POINTTYPE, normal)
-                end
-            end 
-        end
-    end
-    
-    # if there is no intersection, check if the next point is in (within the tolerance)
-    if (crossing_pos[2] & CD_OUTSIDE > 0) && pt_out in det.contacts 
-        return (pt_out, CD_ELECTRODE, CartesianVector{T}(0,0,0)) 
-    end
-
-    crossing_pos
-end
+struct DriftPath{T <: SSDFloat}
+    path::Vector{CartesianPoint{T}}
+    timestamps::Vector{T}
+end
+
+struct EHDriftPath{T <: SSDFloat}
+    e_path::Vector{CartesianPoint{T}}
+    h_path::Vector{CartesianPoint{T}}
+    timestamps_e::Vector{T}
+    timestamps_h::Vector{T}
+end
+
+function _common_time(dp::EHDriftPath{T})::T where {T <: SSDFloat}
+    max(last(dp.timestamps_e), last(dp.timestamps_h))
+end
+_common_time(dps::Vector{<:EHDriftPath}) =
+maximum(_common_time.(dps))
+
+function _common_timestamps(dp::Union{<:EHDriftPath{T}, Vector{<:EHDriftPath{T}}}, Δt) where {T}
+    range(zero(Δt), step = Δt, stop = typeof(Δt)(_common_time(dp)) + Δt)
+end
+
+@inline function get_velocity_vector(velocity_field::Interpolations.Extrapolation{<:StaticVector{3}, 3}, pt::CartesianPoint{T})::CartesianVector{T} where {T <: SSDFloat}
+    return CartesianVector{T}(velocity_field(pt.x, pt.y, pt.z))
+end
+
+@inline function get_velocity_vector(velocity_field::Interpolations.Extrapolation{<:StaticVector{3}, 3}, pt::CylindricalPoint{T}) where {T <: SSDFloat}
+    return CartesianVector{T}(velocity_field(pt.r, pt.φ, pt.z))
+end
+
+
+function _drift_charges(det::SolidStateDetector{T}, grid::Grid{T, 3}, point_types::PointTypes{T, 3},
+                        starting_points::VectorOfArrays{CartesianPoint{T}}, energies::VectorOfArrays{T},
+                        electric_field::Interpolations.Extrapolation{<:SVector{3}, 3},
+                        Δt::RQ; max_nsteps::Int = 2000, diffusion::Bool = false, self_repulsion::Bool = false, 
+                        end_drift_when_no_field::Bool = true, geometry_check::Bool = false, verbose::Bool = true)::Vector{EHDriftPath{T}} where {T <: SSDFloat, RQ <: RealQuantity}
+
+    drift_paths::Vector{EHDriftPath{T}} = Vector{EHDriftPath{T}}(undef, length(flatview(starting_points)))
+    dt::T = T(to_internal_units(Δt))
+    
+    drift_path_counter::Int = 0
+    
+    for (i, start_points) in enumerate(starting_points)
+        
+        n_hits::Int = length(start_points)
+        charges::Vector{T} = energies[i] ./ to_internal_units(det.semiconductor.material.E_ionisation)
+        
+        drift_path_e::Array{CartesianPoint{T}, 2} = Array{CartesianPoint{T}, 2}(undef, n_hits, max_nsteps)
+        drift_path_h::Array{CartesianPoint{T}, 2} = Array{CartesianPoint{T}, 2}(undef, n_hits, max_nsteps)
+        timestamps_e::Vector{T} = Vector{T}(undef, max_nsteps)
+        timestamps_h::Vector{T} = Vector{T}(undef, max_nsteps)
+        
+        n_e::Int = _drift_charge!( drift_path_e, timestamps_e, det, point_types, grid, start_points, -charges, dt, electric_field, Electron; diffusion, self_repulsion, end_drift_when_no_field, geometry_check, verbose )
+        n_h::Int = _drift_charge!( drift_path_h, timestamps_h, det, point_types, grid, start_points,  charges, dt, electric_field, Hole; diffusion, self_repulsion, end_drift_when_no_field, geometry_check, verbose )
+        
+        for i in eachindex(start_points)
+            drift_paths[drift_path_counter + i] = EHDriftPath{T}( drift_path_e[i,1:n_e], drift_path_h[i,1:n_h], timestamps_e[1:n_e], timestamps_h[1:n_h] )
+        end
+        
+        drift_path_counter += n_hits
+    end
+    
+    return drift_paths
+end
+
+function modulate_surface_drift(p::CartesianVector{T})::CartesianVector{T} where {T <: SSDFloat}
+    return p
+end
+
+function modulate_driftvector(sv::CartesianVector{T}, pt::CartesianPoint{T}, vdv::Vector{<:AbstractVirtualVolume{T}})::CartesianVector{T} where {T <: SSDFloat}
+    for i in eachindex(vdv)
+        if in(pt, vdv[i])
+            return modulate_driftvector(sv, pt, vdv[i])
+        end
+    end
+    return sv
+end
+modulate_driftvector(sv::CartesianVector{T}, pt::CartesianPoint{T}, vdv::Missing) where {T} = sv
+
+@inline function _is_next_point_in_det(pt::AbstractCoordinatePoint{T}, det::SolidStateDetector{T}, point_types::PointTypes{T, 3, S})::Bool where {T <: SSDFloat, S}
+    _convert_point(pt, S) in point_types || (pt in det.semiconductor && !(pt in det.contacts))
+end
+
+function project_to_plane(v⃗::AbstractArray, n⃗::AbstractArray) #Vector to be projected, #normal vector of plane
+    # solve (v⃗+λ*n⃗) ⋅ n⃗ = 0
+    # n⃗ = n⃗ ./ norm(n⃗)
+    λ = -1 * dot(v⃗, n⃗) / dot(n⃗, n⃗)
+    SVector{3,eltype(v⃗)}(v⃗[1] + λ * n⃗[1], v⃗[2] + λ * n⃗[2], v⃗[3] + λ * n⃗[3])
+end
+
+function _set_to_zero_vector!(v::Vector{CartesianVector{T}})::Nothing where {T <: SSDFloat}
+    for n in eachindex(v)
+        v[n] = CartesianVector{T}(0,0,0)
+    end
+    nothing
+end
+
+function _add_fieldvector_drift!(step_vectors::Vector{CartesianVector{T}}, current_pos::Vector{CartesianPoint{T}}, done::Vector{Bool}, 
+    electric_field::Interpolations.Extrapolation{<:StaticVector{3}, 3}, det::SolidStateDetector{T}, ::Type{S}, end_drift_when_no_field::Bool = true)::Nothing where {T, S}
+    for n in eachindex(step_vectors)
+       if !done[n]
+           step_vectors[n] += get_velocity_vector(electric_field, _convert_point(current_pos[n], S))
+           done[n] = end_drift_when_no_field && (step_vectors[n] == CartesianVector{T}(0,0,0))
+       end
+    end
+    nothing
+end
+
+function _add_fieldvector_diffusion!(step_vectors::Vector{CartesianVector{T}}, done::Vector{Bool}, length::T = T(0.5e3))::Nothing where {T <: SSDFloat}
+    for n in eachindex(step_vectors)
+        if done[n] continue end
+        sinθ::T, cosθ::T = sincos(acos(T(2*rand() - 1)))
+        sinφ::T, cosφ::T = sincos(T(rand()*2π))
+        step_vectors[n] += CartesianVector{T}( length * cosφ * sinθ, length * sinφ * sinθ, length * cosθ )
+    end
+    nothing 
+end
+function _add_fieldvector_diffusion!(step_vectors::Vector{CartesianVector{T}}, done::Vector{Bool}, Δt::T, cdm::AbstractChargeDriftModel{T}, current_pos::Vector{CartesianPoint{T}}, crystal_temperature::T, ::Type{CC})::Nothing where {T <: SSDFloat, CC <: ChargeCarrier}
+    for n in eachindex(step_vectors)
+        if done[n] continue end
+
+        mu = calculate_mobility(cdm, current_pos[n], CC) # mu in m^2/V/s
+        D = mu*crystal_temperature*kB/elementary_charge # D in m^2/s
+        length = sqrt(6*D*Δt)
+
+        sinθ::T, cosθ::T = sincos(acos(T(2*rand() - 1)))
+        sinφ::T, cosφ::T = sincos(T(rand()*2π))
+        step_vectors[n] += CartesianVector{T}( length * cosφ * sinθ, length * sinφ * sinθ, length * cosθ )
+    end
+    nothing 
+end
+
+function _add_fieldvector_selfrepulsion!(step_vectors::Vector{CartesianVector{T}}, current_pos::Vector{CartesianPoint{T}}, done::Vector{Bool}, charges::Vector{T}, ϵ_r::T)::Nothing where {T <: SSDFloat}
+    #TO DO: ignore charges that are already collected (not trapped though!)
+    for n in eachindex(step_vectors)
+        if done[n] continue end
+        for m in eachindex(step_vectors)
+            if done[m] continue end
+            if m > n
+                direction::CartesianVector{T} = current_pos[n] .- current_pos[m]
+                if iszero(direction) # if the two charges are at the exact same position
+                    continue         # don't let them self-repel each other but treat them as same change
+                end                  # if diffusion is simulated, they will very likely be separated in the next step
+                tmp::T = elementary_charge * inv(4π * ϵ0 * ϵ_r * max(distance_squared(direction), T(1e-10))) # minimum distance is 10µm 
+                step_vectors[n] += charges[m] * tmp * normalize(direction)
+                step_vectors[m] -= charges[n] * tmp * normalize(direction)
+            end
+        end
+    end
+    nothing
+end
+
+function _modulate_driftvectors!(step_vectors::Vector{CartesianVector{T}}, current_pos::Vector{CartesianPoint{T}}, vdv::Vector{V})::Nothing where {T <: SSDFloat, V <: AbstractVirtualVolume{T}}
+    for n in eachindex(step_vectors)
+        step_vectors[n] = modulate_driftvector(step_vectors[n], current_pos[n], vdv)
+    end
+    nothing
+end
+_modulate_driftvectors!(step_vectors::Vector{CartesianVector{T}}, current_pos::Vector{CartesianPoint{T}}, ::Missing) where {T <: SSDFloat} = nothing
+
+function _get_driftvectors!(step_vectors::Vector{CartesianVector{T}}, done::Vector{Bool}, Δt::T, cdm::AbstractChargeDriftModel{T}, current_pos::Vector{CartesianPoint{T}}, ::Type{Electron})::Nothing where {T <: SSDFloat}
+    for n in eachindex(step_vectors)
+        if !done[n]
+            step_vectors[n] = getVe(SVector{3,T}(step_vectors[n]), cdm, current_pos[n]) * Δt
+        end
+    end
+    nothing
+end
+
+function _get_driftvectors!(step_vectors::Vector{CartesianVector{T}}, done::Vector{Bool}, Δt::T, cdm::AbstractChargeDriftModel{T}, current_pos::Vector{CartesianPoint{T}}, ::Type{Hole})::Nothing where {T <: SSDFloat}
+    for n in eachindex(step_vectors)
+        if !done[n]
+            step_vectors[n] = getVh(SVector{3,T}(step_vectors[n]), cdm, current_pos[n]) * Δt
+        end
+    end
+    nothing
+end
+
+function _check_and_update_position!(
+            step_vectors::Vector{CartesianVector{T}}, 
+            current_pos::Vector{CartesianPoint{T}},
+            done::Vector{Bool},
+            normal::Vector{Bool},
+            drift_path::Array{CartesianPoint{T},2},
+            timestamps::Vector{T},
+            istep::Int,
+            det::SolidStateDetector{T},
+            g::Grid{T, 3, S},
+            point_types::PointTypes{T, 3, S},
+            startpos::AbstractVector{CartesianPoint{T}},
+            Δt::T,
+            geometry_check::Bool,
+            verbose::Bool
+        )::Nothing where {T <: SSDFloat, S}
+        
+    for n in eachindex(normal)
+        done[n] = current_pos[n] == current_pos[n] + step_vectors[n]
+        normal[n] = done[n] || _is_next_point_in_det(current_pos[n]+step_vectors[n], det, point_types)
+    end
+    
+    if all(normal)
+        #all charges are either finished or still inside the detector => drift normally
+        current_pos .+= step_vectors
+        drift_path[:,istep] .= current_pos
+    else
+        #all charges that would not be inside after the drift step
+        for n in findall(.!normal)
+            crossing_pos::CartesianPoint{T}, cd_point_type::UInt8, surface_normal::CartesianVector{T} = 
+                get_crossing_pos(det, point_types, copy(current_pos[n]), current_pos[n] + step_vectors[n])
+            if cd_point_type == CD_ELECTRODE
+                if !geometry_check || crossing_pos in det.contacts
+                    done[n] = true
+                    drift_path[n,istep] = crossing_pos
+                    current_pos[n] = crossing_pos
+                else
+                    cd_point_type = CD_FLOATING_BOUNDARY
+                end
+            end
+            if cd_point_type == CD_FLOATING_BOUNDARY
+                projected_vector::CartesianVector{T} = CartesianVector{T}(project_to_plane(step_vectors[n], surface_normal))
+                projected_vector = modulate_surface_drift(projected_vector)
+                next_pos::CartesianPoint{T} = current_pos[n] + projected_vector
+                small_projected_vector = projected_vector * T(0.001)
+                i::Int = 0
+                while i < 1000 && !(next_pos in det.semiconductor)
+                    next_pos -= small_projected_vector
+                    i += 1
+                end
+                if i == 1000
+                    if verbose @warn("Handling of charge at floating boundary did not work as intended. Start Position (Cart): $(startpos[n])") end
+                    done[n] = true
+                    continue
+                end
+                drift_path[n,istep] = next_pos
+                step_vectors *= (1 - i * T(0.001))  # scale down the step_vectors for all other charge clouds
+                Δt *= (1 - i * T(0.001))            # scale down Δt for all charge clouds
+                done[n] = next_pos == current_pos[n]
+                current_pos[n] = next_pos
+            elseif cd_point_type!= CD_ELECTRODE # if cd_point_type == CD_BULK or CD_OUTSIDE
+                if verbose @warn ("Internal error for charge starting at $(startpos[n])") end
+                done[n] = true
+                drift_path[n,istep] = current_pos[n]
+            end  
+        end    
+        #drift all other charge clouds normally according to the new Δt_min
+        for n in findall(normal)
+            current_pos[n] += step_vectors[n]
+            drift_path[n,istep] = current_pos[n]
+        end
+    end
+    timestamps[istep] = timestamps[istep-1] + Δt
+    nothing
+end
+
+
+function _drift_charge!(
+                            drift_path::Array{CartesianPoint{T},2},
+                            timestamps::Vector{T},
+                            det::SolidStateDetector{T},
+                            point_types::PointTypes{T, 3, S},
+                            grid::Grid{T, 3, S},
+                            startpos::AbstractVector{CartesianPoint{T}},
+                            charges::Vector{T},
+                            Δt::T,
+                            electric_field::Interpolations.Extrapolation{<:StaticVector{3}, 3},
+                            ::Type{CC};
+                            diffusion::Bool = false,
+                            self_repulsion::Bool = false,
+                            end_drift_when_no_field::Bool = true,
+                            geometry_check::Bool = false,
+                            verbose::Bool = true
+                        )::Int where {T <: SSDFloat, S, CC <: ChargeCarrier}
+                        
+    n_hits::Int, max_nsteps::Int = size(drift_path)
+    drift_path[:,1] = startpos
+    timestamps[1] = zero(T)
+    ϵ_r::T = T(det.semiconductor.material.ϵ_r)
+
+    diffusion_length::T = if diffusion
+        if CC == Electron && haskey(det.semiconductor.material, :De)
+            sqrt(6*_parse_value(T, det.semiconductor.material.De, u"m^2/s") * Δt)
+        elseif CC == Hole && haskey(det.semiconductor.material, :Dh)
+            sqrt(6*_parse_value(T, det.semiconductor.material.Dh, u"m^2/s") * Δt)
+        else 
+            @warn "Since v0.9.0, diffusion is modelled via diffusion coefficients `De` (for electrons) and `Dh` (for holes).\n" *
+                  "Please update your material properties and pass the diffusion coefficients as `De` and `Dh`.\n" *
+                  "You can update it in src/MaterialProperties/MaterialProperties.jl or by overwriting\n" *
+                  "`SolidStateDetectors.material_properties` in your julia session and reloading the simulation, e.g.\n
+                   SolidStateDetectors.material_properties[:HPGe] = (
+                      E_ionisation = 2.95u\"eV\",
+                      f_fano = 0.129,
+                      ϵ_r = 16.0,
+                      ρ = 5.323u\"g*cm^-3\",
+                      name = \"High Purity Germanium\",
+                      ml = 1.64,
+                      mt = 0.0819,
+                      De = 200u\"cm^2/s\", # new value 200cm^2/s 
+                      Dh = 200u\"cm^2/s\"  # new value 200cm^2/s
+                   )\n\n" *
+                  "More information can be found at:\n" *
+                  "https://juliaphysics.github.io/SolidStateDetectors.jl/stable/man/charge_drift/#Diffusion \n"
+            @info "Ignoring diffusion for now"
+            diffusion = false
+            zero(T)
+        end
+    else
+        zero(T)
+    end
+    crystal_temperature::T = det.semiconductor.temperature
+
+    last_real_step_index::Int = 1
+    current_pos::Vector{CartesianPoint{T}} = deepcopy(startpos)
+    step_vectors::Vector{CartesianVector{T}} = Vector{CartesianVector{T}}(undef, n_hits)
+    done::Vector{Bool} = broadcast(pt -> !_is_next_point_in_det(pt, det, point_types), startpos)
+    normal::Vector{Bool} = deepcopy(done)
+
+    # if the drifting model has a method for calculate_mobility function (scalar mobility), then we use the mobility-tied diffusion model
+    cdm = det.semiconductor.charge_drift_model
+    ## TODO: make this a keyword argument, so the user can choose if they would like to use this ?
+    use_mobility_tied_diffusion = hasmethod(calculate_mobility, Tuple{typeof(cdm), CartesianPoint{T}, Type{CC}})
+    
+    @inbounds for istep in 2:max_nsteps
+        last_real_step_index += 1
+        _set_to_zero_vector!(step_vectors)
+        _add_fieldvector_drift!(step_vectors, current_pos, done, electric_field, det, S, end_drift_when_no_field)
+        self_repulsion && _add_fieldvector_selfrepulsion!(step_vectors, current_pos, done, charges, ϵ_r)
+        _get_driftvectors!(step_vectors, done, Δt, cdm, current_pos, CC)
+        diffusion && (use_mobility_tied_diffusion ? _add_fieldvector_diffusion!(step_vectors, done, Δt, cdm, current_pos, crystal_temperature, CC) : _add_fieldvector_diffusion!(step_vectors, done, diffusion_length))
+        _modulate_driftvectors!(step_vectors, current_pos, det.virtual_drift_volumes)
+        _check_and_update_position!(step_vectors, current_pos, done, normal, drift_path, timestamps, istep, det, grid, point_types, startpos, Δt, geometry_check, verbose)
+        if all(done) break end
+    end
+
+    return last_real_step_index
+end
+
+# Point types for charge drift
+const CD_ELECTRODE = 0x00
+const CD_OUTSIDE = 0x01
+const CD_BULK = 0x02
+const CD_FLOATING_BOUNDARY = 0x04 # not 0x03, so that one could use bit operations here...
+
+
+function get_crossing_pos(  det::SolidStateDetector{T}, point_types::PointTypes{T, 3, S}, pt_in::CartesianPoint{T}, pt_out::CartesianPoint{T};
+                            max_n_iter::Int = 500)::Tuple{CartesianPoint{T}, UInt8, CartesianVector{T}} where {T <: SSDFloat, S}
+    
+    # check if the points are already in contacts                    
+    if pt_in in det.contacts return (pt_in, CD_ELECTRODE, CartesianVector{T}(0,0,0)) end  
+    
+    direction::CartesianVector{T} = normalize(pt_out - pt_in)
+    crossing_pos::Tuple{CartesianPoint{T}, UInt8, CartesianVector{T}} = (pt_out, CD_OUTSIDE, CartesianVector{T}(0,0,0)) # need undef version for this
+    
+    # define a Line between pt_in and pt_out
+    line::ConstructiveSolidGeometry.Line{T} = ConstructiveSolidGeometry.Line{T}(pt_in, direction)
+    
+    # check if the Line intersects with a surface of a Contact
+    for contact in det.contacts
+        for surf in ConstructiveSolidGeometry.surfaces(contact.geometry)
+            for pt in ConstructiveSolidGeometry.intersection(surf, line)
+                if pt in contact && 
+                    0 ≤ (pt - pt_in) ⋅ direction ≤ 1 &&              # pt within pt_in and pt_out
+                    norm(pt - pt_in) < norm(crossing_pos[1] - pt_in) # pt closer to pt_in that previous crossing_pos
+                    crossing_pos = (pt, CD_ELECTRODE, normalize(ConstructiveSolidGeometry.normal(surf, pt)))
+                end
+            end
+        end
+    end
+    
+    # if the Line does not intersect with a surface of a Contact, check if it does intersect with the surface of the Semiconductor
+    if crossing_pos[2] & CD_OUTSIDE > 0 
+        tol::T = 5000 * ConstructiveSolidGeometry.csg_default_tol(T)
+        # check if the Line intersects with a surface of the Semiconductor
+        for surf in ConstructiveSolidGeometry.surfaces(det.semiconductor.geometry)
+            for pt in ConstructiveSolidGeometry.intersection(surf, line)
+                normal = normalize(ConstructiveSolidGeometry.normal(surf, pt))
+                if pt + tol * normal in det.semiconductor &&         # point "before" crossing_pos should be in
+                   !(pt - tol * normal in det.semiconductor) &&      # point "after" crossing_pos should be out
+                    0 ≤ (pt - pt_in) ⋅ direction ≤ 1 &&              # pt within pt_in and pt_out
+                    norm(pt - pt_in) < norm(crossing_pos[1] - pt_in) # pt closer to pt_in that previous crossing_pos
+                    CD_POINTTYPE::UInt8 = point_types[pt] & update_bit == 0 ? CD_ELECTRODE : CD_FLOATING_BOUNDARY 
+                    crossing_pos = (pt, CD_POINTTYPE, normal)
+                end
+            end 
+        end
+    end
+    
+    # if there is no intersection, check if the next point is in (within the tolerance)
+    if (crossing_pos[2] & CD_OUTSIDE > 0) && pt_out in det.contacts 
+        return (pt_out, CD_ELECTRODE, CartesianVector{T}(0,0,0)) 
+    end
+
+    crossing_pos
+end