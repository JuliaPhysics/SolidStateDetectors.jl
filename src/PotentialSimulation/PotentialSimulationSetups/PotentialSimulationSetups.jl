--- conflicted
+++ resolved
@@ -1,81 +1,74 @@
-abstract type AbstractPotentialSimulationSetup{T, N} end
-
-"""
-    PotentialSimulationSetup{T, N, S} <: AbstractPotentialSimulationSetup{T, N}
-
-Collection struct. It holds the grid, the potential, the point types, the charge density and the dielectric distribution.
-"""
-struct PotentialSimulationSetup{T, N, S} <: AbstractPotentialSimulationSetup{T, N}
-    grid::Grid{T, N, S}
-    potential::Array{T, N}
-    pointtypes::Array{PointType, N}
-    q_eff_imp::Array{T, N}
-    q_eff_fix::Array{T, N}
-    ϵ_r::Array{T, N}
-end
-
-struct PotentialSimulationSetupRB{T, N1, N2, S, TGW, AT} <: AbstractPotentialSimulationSetup{T, N1}
-    grid::Grid{T, N1, S, AT}
-    potential::Array{T, N2}
-    pointtypes::Array{PointType, N2}
-    volume_weights::Array{T, N2}
-<<<<<<< HEAD
-    ρ::Array{T, N2}
-    ρ_fix::Array{T, N2}
-    ϵ::Array{T, N1}
-    geom_weights::TGW  
-=======
-    q_eff_imp::Array{T, N2}
-    q_eff_fix::Array{T, N2}
-    ϵ_r::Array{T, N1}
-    geom_weights::NTuple{N1, AbstractGeometricalAxisWeights{T}}        
->>>>>>> 40af8aa2
-    sor_const::Array{T, 1}
-    bias_voltage::T
-    maximum_applied_potential::T
-    minimum_applied_potential::T
-    depletion_handling_potential_limit::T
-    grid_boundary_factors::NTuple{3, NTuple{2, T}}
-end
-
-function sizeof(fssrb::PotentialSimulationSetup{T, N})::Int where {T, N}
-    s::Int = sizeof(fssrb.grid)
-    s += sizeof(fssrb.pointtypes)
-    s += sizeof(fssrb.potential)
-    s += sizeof(fssrb.ϵ_r)
-    s += sizeof(fssrb.q_eff_imp)
-    s += sizeof(fssrb.q_eff_fix)
-    return s
-end
-
-function sizeof(fssrb::PotentialSimulationSetupRB{T, N1, N2})::Int where {T, N1, N2}
-    s::Int = sizeof(fssrb.grid)
-    s += sizeof(fssrb.pointtypes)
-    s += sizeof(fssrb.potential)
-    s += sizeof(fssrb.volume_weights)
-    s += sizeof(fssrb.ϵ_r)
-    s += sizeof(fssrb.q_eff_imp)
-    s += sizeof(fssrb.q_eff_fix)
-    for idim in 1:N1
-        s += sizeof(fssrb.geom_weights[idim].weights)
-    end
-    s += sizeof(fssrb.sor_const)
-    s += sizeof(fssrb.bias_voltage)
-    s += sizeof(fssrb.maximum_applied_potential)
-    s += sizeof(fssrb.minimum_applied_potential)
-    s += sizeof(fssrb.depletion_handling_potential_limit)
-    s += sizeof(fssrb.grid_boundary_factors)
-    return s
-end
-
-function PotentialSimulationSetup(ssd::SolidStateDetector{T, S}, grid::Grid{T, N, S} = Grid(ssd), potential_array::Union{Missing, Array{T, N}} = missing)::PotentialSimulationSetup{T, N, S} where {T, N, S}   
-    fssrb::PotentialSimulationSetupRB{T, N, N + 1, S} = PotentialSimulationSetupRB(ssd, grid, potential_array)
-    return PotentialSimulationSetup{T, N, S}( Grid(fssrb), ElectricPotentialArray(fssrb), PointTypeArray(fssrb), EffectiveChargeDensityArray(fssrb), FixedEffectiveChargeDensityArray(fssrb), DielektrikumDistributionArray(fssrb)  )
-end
-
-include("BoundaryConditions/BoundaryConditions.jl")
-
-include("PotentialSimulationSetupRBCylindrical.jl")
-include("PotentialSimulationSetupRBCartesian3D.jl")
-
-include("plot_recipes.jl")
+abstract type AbstractPotentialSimulationSetup{T, N} end
+
+"""
+    PotentialSimulationSetup{T, N, S} <: AbstractPotentialSimulationSetup{T, N}
+
+Collection struct. It holds the grid, the potential, the point types, the charge density and the dielectric distribution.
+"""
+struct PotentialSimulationSetup{T, N, S} <: AbstractPotentialSimulationSetup{T, N}
+    grid::Grid{T, N, S}
+    potential::Array{T, N}
+    pointtypes::Array{PointType, N}
+    q_eff_imp::Array{T, N}
+    q_eff_fix::Array{T, N}
+    ϵ_r::Array{T, N}
+end
+
+struct PotentialSimulationSetupRB{T, N1, N2, S, TGW, AT} <: AbstractPotentialSimulationSetup{T, N1}
+    grid::Grid{T, N1, S, AT}
+    potential::Array{T, N2}
+    pointtypes::Array{PointType, N2}
+    volume_weights::Array{T, N2}
+    q_eff_imp::Array{T, N2}
+    q_eff_fix::Array{T, N2}
+    ϵ_r::Array{T, N1}
+    geom_weights::NTuple{N1, AbstractGeometricalAxisWeights{T}}        
+    sor_const::Array{T, 1}
+    bias_voltage::T
+    maximum_applied_potential::T
+    minimum_applied_potential::T
+    depletion_handling_potential_limit::T
+    grid_boundary_factors::NTuple{3, NTuple{2, T}}
+end
+
+function sizeof(fssrb::PotentialSimulationSetup{T, N})::Int where {T, N}
+    s::Int = sizeof(fssrb.grid)
+    s += sizeof(fssrb.pointtypes)
+    s += sizeof(fssrb.potential)
+    s += sizeof(fssrb.ϵ_r)
+    s += sizeof(fssrb.q_eff_imp)
+    s += sizeof(fssrb.q_eff_fix)
+    return s
+end
+
+function sizeof(fssrb::PotentialSimulationSetupRB{T, N1, N2})::Int where {T, N1, N2}
+    s::Int = sizeof(fssrb.grid)
+    s += sizeof(fssrb.pointtypes)
+    s += sizeof(fssrb.potential)
+    s += sizeof(fssrb.volume_weights)
+    s += sizeof(fssrb.ϵ_r)
+    s += sizeof(fssrb.q_eff_imp)
+    s += sizeof(fssrb.q_eff_fix)
+    for idim in 1:N1
+        s += sizeof(fssrb.geom_weights[idim].weights)
+    end
+    s += sizeof(fssrb.sor_const)
+    s += sizeof(fssrb.bias_voltage)
+    s += sizeof(fssrb.maximum_applied_potential)
+    s += sizeof(fssrb.minimum_applied_potential)
+    s += sizeof(fssrb.depletion_handling_potential_limit)
+    s += sizeof(fssrb.grid_boundary_factors)
+    return s
+end
+
+function PotentialSimulationSetup(ssd::SolidStateDetector{T, S}, grid::Grid{T, N, S} = Grid(ssd), potential_array::Union{Missing, Array{T, N}} = missing)::PotentialSimulationSetup{T, N, S} where {T, N, S}   
+    fssrb::PotentialSimulationSetupRB{T, N, N + 1, S} = PotentialSimulationSetupRB(ssd, grid, potential_array)
+    return PotentialSimulationSetup{T, N, S}( Grid(fssrb), ElectricPotentialArray(fssrb), PointTypeArray(fssrb), EffectiveChargeDensityArray(fssrb), FixedEffectiveChargeDensityArray(fssrb), DielektrikumDistributionArray(fssrb)  )
+end
+
+include("BoundaryConditions/BoundaryConditions.jl")
+
+include("PotentialSimulationSetupRBCylindrical.jl")
+include("PotentialSimulationSetupRBCartesian3D.jl")
+
+include("plot_recipes.jl")