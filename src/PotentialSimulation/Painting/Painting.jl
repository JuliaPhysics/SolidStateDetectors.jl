--- conflicted
+++ resolved
@@ -66,11 +66,7 @@
                     widths_ax1[i1], widths_ax1[i1+1],
                     widths_ax2[i2], widths_ax2[i2+1],
                 ) 
-<<<<<<< HEAD
-                if in(pt, grid) && in(pt, geometry, csgtol = csgtol)
-=======
-                if in(pt, geometry, csgtol)
->>>>>>> f82cf588
+                if in(pt, grid) && in(pt, geometry, csgtol)
                     point_types[i1, i2, i3] = zero(PointType)
                     potential[i1, i2, i3] = pot_value
                 end
@@ -87,11 +83,7 @@
                     widths_ax1[i1], widths_ax1[i1+1],
                     widths_ax3[i3], widths_ax3[i3+1]
                 )
-<<<<<<< HEAD
-                if in(pt, grid) && in(pt, geometry, csgtol = csgtol)
-=======
-                if in(pt, geometry, csgtol)
->>>>>>> f82cf588
+                if in(pt, grid) && in(pt, geometry, csgtol)
                     point_types[i1, i2, i3] = zero(PointType)
                     potential[i1, i2, i3] = pot_value
                 end
@@ -108,11 +100,7 @@
                     widths_ax2[i2], widths_ax2[i2+1],
                     widths_ax3[i3], widths_ax3[i3+1]
                 )
-<<<<<<< HEAD
-                if in(pt, grid) && in(pt, geometry, csgtol = csgtol)
-=======
-                if in(pt, geometry, csgtol)
->>>>>>> f82cf588
+                if in(pt, grid) && in(pt, geometry, csgtol)
                     point_types[i1, i2, i3] = zero(PointType)
                     potential[i1, i2, i3] = pot_value
                 end
@@ -152,11 +140,7 @@
                 csgtol = Δw_max_factor * max(
                     widths_ax3[i3], widths_ax3[i3+1],
                 ) 
-<<<<<<< HEAD
-                if in(pt, grid) && in(pt, geometry, csgtol = csgtol)
-=======
-                if in(pt, geometry, csgtol)
->>>>>>> f82cf588
+                if in(pt, grid) && in(pt, geometry, csgtol)
                     point_types[i1, i2, i3] = zero(PointType)
                     potential[i1, i2, i3] = pot_value
                 end
@@ -194,11 +178,7 @@
                     widths_ax1[i1], widths_ax1[i1+1],
                     widths_ax2[i2], widths_ax2[i2+1],
                 ) 
-<<<<<<< HEAD
-                if in(pt_cyl, grid) && abs(pt_cyl[2] - ticks[2][i2]) < 0.1 && in(pt_car, geometry, csgtol = csgtol)
-=======
-                if abs(pt_cyl[2] - ticks[2][i2]) < 0.1 && in(pt_car, geometry, csgtol)
->>>>>>> f82cf588
+                if in(pt_cyl, grid) && abs(pt_cyl[2] - ticks[2][i2]) < T(0.1) && in(pt_car, geometry, csgtol)
                     point_types[i1, i2, i3] = zero(PointType)
                     potential[i1, i2, i3] = pot_value
                 end
