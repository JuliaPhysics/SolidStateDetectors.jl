--- conflicted
+++ resolved
@@ -70,10 +70,7 @@
 - `gammas::SVector{4, SMatrix{3,3,T}}`
 - `temperaturemodel::TemperatureModels{T}`
 """
-<<<<<<< HEAD
-
-=======
->>>>>>> ff17e318
+
 struct ADLChargeDriftModel{T <: AbstractFloat} <: AbstractChargeDriftModels
     electrons::CarrierParameters{T}
     holes::CarrierParameters{T}
@@ -82,20 +79,13 @@
     temperaturemodel::TemperatureModels{T}
 end
 
-<<<<<<< HEAD
+
 function ADLChargeDriftModel(configfilename::Union{Missing, AbstractString} = missing; T::Type=Float32,
                              temperature::Union{Missing, Real}= missing, phi110::Union{Missing, Real} = missing)::ADLChargeDriftModel{T}
 
     if ismissing(configfilename) configfilename = joinpath(@__DIR__, "drift_velocity_config.json") end
     if !ismissing(temperature) temperature = T(temperature) end  #if you give the temperature it will be used, otherwise read from config file
-=======
-<<<<<<< HEAD
-function ADLChargeDriftModel(configfilename::Union{Missing, AbstractString} = missing; T::Type=Float32)::ADLChargeDriftModel{T} 
-=======
-function ADLChargeDriftModel(configfilename::Union{Missing, AbstractString} = missing; T::Type = Float64)::ADLChargeDriftModel{T} 
->>>>>>> 78d10300e1e01851bb82f5923c3850cef30d8688
-    if ismissing(configfilename) configfilename = joinpath(@__DIR__, "drift_velocity_config.json") end
->>>>>>> ff17e318
+
 
     config = JSON.parsefile(configfilename)
 
@@ -363,14 +353,4 @@
 
 
 ### END: ADL Charge Drift Model
-<<<<<<< HEAD
-###############################
-
-=======
-###############################
-<<<<<<< HEAD
-=======
-
->>>>>>> 78d10300e1e01851bb82f5923c3850cef30d8688
-
->>>>>>> ff17e318
+###############################