# This file is a part of SolidStateDetectors.jl, licensed under the MIT License (MIT).

@doc raw"""

    struct VelocityParameters{T <: SSDFloat}

Values needed to parametrize the longitudinal drift velocity of electrons or hole
along a crystal axis as a function of the electric field strength.

## Background information 

The parameterization for the longitudinal drift velocity, ``v_l``, as a function of the electric 
field strength, ``E``, was proposed by [D.M. Caughey and R.E. Thomas](https://ieeexplore.ieee.org/document/1448053)
and later expanded by [L. Mihailescu et al.](https://www.sciencedirect.com/science/article/pii/S0168900299012863):
```math
v_l = \frac{\mu_0 E}{(1 + (E/E_0 )^{\beta})^{1/ \beta}} - \mu_{n} E.
```
with the four parameters, ``\mu_0``, ``\beta``, ``E_0`` and ``\mu_n``, which are different
for electrons and holes and for the different crystal axes.

!!! note
    The parameter ``\mu_n`` accounts for the Gunn effects for electrons and should be 0 for holes.
    
## Fields
* `mu0::T`: Parameter ``\mu_0`` in the parameterization shown above.
* `beta::T`: Parameter ``\beta`` in the parameterization shown above.
* `E0::T`: Parameter ``E_0`` in the parameterization shown above.
* `mun::T`: Parameter ``\mu_n`` in the parameterization shown above.

"""
struct VelocityParameters{T <: SSDFloat}
    mu0::T
    beta::T
    E0::T
    mun::T
end

# Longitudinal drift velocity formula
@fastmath function Vl(Emag::T, params::VelocityParameters{T})::T where {T <: SSDFloat}
    params.mu0 * Emag / (1 + (Emag / params.E0)^params.beta)^(1 / params.beta) - params.mun * Emag
end

@doc raw"""

    struct CarrierParameters{T <: SSDFloat}

Parameters needed to describe the electron or hole drift along the <100> and <111> axes.

## Fields
* `axis100::VelocityParameters{T}`: Parameters to describe the charge drift along the <100> axis.
* `axis111::VelocityParameters{T}`: Parameters to describe the charge drift along the <111> axis.

See also [`VelocityParameters`](@ref).
"""
struct CarrierParameters{T <: SSDFloat}
    axis100::VelocityParameters{T}
    axis111::VelocityParameters{T}
end

struct ADLParameters{T <: SSDFloat}
    ml_inv::T
    mt_inv::T
    Γ0::T
    Γ1::T
    Γ2::T
end

# Temperature models
include("TemperatureModels/TemperatureModels.jl")
include("ADL2006ChargeDriftModel.jl")
include("ADL2016ChargeDriftModel.jl")


# Electron model parametrization from Mihailescu (2000)
# https://doi.org/10.1016/S0168-9002(99)01286-3
@fastmath function γj(j::Integer, crystal_orientation::SMatrix{3,3,T,9}, γ0::SMatrix{3,3,T,9}, ::Type{HPGe})::SMatrix{3,3,T,9} where {T <: SSDFloat}
    tmp::T = 2 / 3
    a::T = acos(sqrt(tmp))
    Rx::SMatrix{3,3,T,9} = RotX{T}(a)
    b::T = (j - 1) * T(π) / 2 - π / 4
    Rzj::SMatrix{3,3,T,9} = RotZ{T}(-b)
    Rj = Rx * Rzj * crystal_orientation
    transpose(Rj) * γ0 * Rj
end

@fastmath function γj(j::Integer, crystal_orientation::SMatrix{3,3,T,9}, γ0::SMatrix{3,3,T,9}, ::Type{Si})::SMatrix{3,3,T,9} where {T <: SSDFloat}
    # needs to be updated!
    b::T = (j == 1 ? 0 : π / 2)
    Rzj::SMatrix{3,3,T,9} = (j == 3 ? SMatrix{3,3,T,9}(1, 0, 0, 0, 0, 1, 0, -1, 0)  : I) * SMatrix{3,3,T,9}(cos(b), -sin(b), 0, sin(b), cos(b), 0, 0, 0, 1) 
    Rj = Rzj * crystal_orientation
    transpose(Rj) * γ0 * Rj
end

@fastmath function setup_γj(crystal_orientation::SMatrix{3,3,T,9}, p::ADLParameters{T}, material::Type{HPGe})::SVector{4, SMatrix{3,3,T,9}} where {T <: SSDFloat}
    γ0 = SMatrix{3,3,T,9}(p.mt_inv, 0, 0, 0, p.ml_inv, 0, 0, 0, p.mt_inv)
    SVector{4, SMatrix{3,3,T,9}}([γj(i, crystal_orientation, γ0, material) for i in Base.OneTo(4)]...)
end

@fastmath function setup_γj(crystal_orientation::SMatrix{3,3,T,9}, p::ADLParameters{T}, material::Type{Si})::SVector{3, SMatrix{3,3,T,9}} where {T <: SSDFloat}
    γ0 = SMatrix{3,3,T,9}(p.mt_inv, 0, 0, 0, p.ml_inv, 0, 0, 0, p.mt_inv)
    SVector{3, SMatrix{3,3,T,9}}([γj(i, crystal_orientation, γ0, material) for i in Base.OneTo(3)]...)
end

@fastmath function ADLParameters{T}(ml::T, mt::T, ::Type{HPGe})::ADLParameters{T} where {T}
    ml_inv::T = inv(ml)
    mt_inv::T = inv(mt)
    tmp::T = sqrt(8*mt_inv + ml_inv) / 3
    
    Γ0::T = inv(sqrt((2 * mt_inv + ml_inv) / 3))
    Γ1::T = (-4 * sqrt(ml_inv) - 4/3 * tmp) / (sqrt(ml_inv) - tmp)^2
    Γ2::T = Γ1 * (sqrt(ml_inv) + 3 * tmp) / (-4)
    ADLParameters{T}(ml_inv, mt_inv, Γ0, Γ1, Γ2)
end

@fastmath function ADLParameters{T}(ml::T, mt::T, ::Type{Si})::ADLParameters{T} where {T}
    ml_inv::T = inv(ml)
    mt_inv::T = inv(mt)
    
    Γ0::T = inv(sqrt((2 * mt_inv + ml_inv) / 3))
    Γ1::T = (-3 * sqrt(ml_inv) - 3/2 * sqrt(mt_inv) )/(sqrt(ml_inv) - sqrt(mt_inv))^2
    Γ2::T = Γ1 * (sqrt(ml_inv) + 2 * sqrt(mt_inv)) / (-3)
    ADLParameters{T}(ml_inv, mt_inv, Γ0, Γ1, Γ2)
end

@inline function _get_AE_and_RE(cdm::ADLChargeDriftModel{T, HPGe}, V100e::T, V111e::T)::Tuple{T,T} where{T <: SSDFloat}
    edmp::ADLParameters{T} = cdm.parameters
    AE::T = edmp.Γ0 * V100e 
    RE::T = edmp.Γ1 * V111e / AE + edmp.Γ2
    AE, RE
end

@inline function _get_AE_and_RE(cdm::ADLChargeDriftModel{T, Si}, V100e::T, V111e::T)::Tuple{T,T} where{T <: SSDFloat}
    edmp::ADLParameters{T} = cdm.parameters
    AE::T = edmp.Γ0 * V111e
    RE::T = edmp.Γ1 * V100e / AE + edmp.Γ2
    AE, RE
end

getVe(fv::SVector{3, T}, cdm::ADLChargeDriftModel{T}, ::CartesianPoint{T}, Emag_threshold::T = T(1e-5)) where {T} = getVe(fv, cdm, Emag_threshold)
@fastmath function getVe(fv::SVector{3, T}, cdm::ADLChargeDriftModel{T,M,N}, Emag_threshold::T = T(1e-5))::SVector{3, T} where {T <: SSDFloat, M, N}
    @inbounds begin
        Emag::T = norm(fv)
        Emag_inv::T = inv(Emag)

        if Emag < Emag_threshold return SVector{3,T}(0, 0, 0) end

        f::NTuple{4,T} = scale_to_given_temperature(cdm.temperaturemodel)
        f100e::T = f[1]
        f111e::T = f[2]
        V100e::T = Vl(Emag, cdm.electrons.axis100) * f100e
        V111e::T = Vl(Emag, cdm.electrons.axis111) * f111e
        
        AE::T, RE::T = _get_AE_and_RE(cdm, V100e, V111e)

        E0 = SVector{3, T}(fv * Emag_inv)
        oneOverSqrtEγE::SVector{N,T} = broadcast(γ -> T(1/sqrt(γ * E0 ⋅ E0)), cdm.γ)
        sumOneOverSqrtEγE_inv::T = inv(sum(oneOverSqrtEγE))
        N_inv::T = T(1/N)

        g0::SVector{3,T} = @SVector T[0,0,0]
        for j in eachindex(cdm.γ)
            NiOverNj::T = RE * (oneOverSqrtEγE[j] * sumOneOverSqrtEγE_inv - N_inv) + N_inv
            g0 += cdm.γ[j] * E0 * NiOverNj * oneOverSqrtEγE[j]
        end

        return g0 * -AE
    end
end

# Electron model parameterization from Bruyneel (2006), equations (1) - (8)
ν(E::T, params::ADLParameters{T}) where {T <: SSDFloat} = E ^ (params.Γ0 + params.Γ1 * log(E / params.Γ2))
ν(E::SVector{3,T}, params::ADLParameters{T}) where {T <: SSDFloat} = ν(norm(E), params)

@fastmath function SolidStateDetectors.getVe(fv::SVector{3,T}, cdm::ADL2016ChargeDriftModel{T,M}, Emag_threshold::T = T(1e-5))::SVector{3,T} where {T <: SSDFloat, M}
    @inbounds begin
        Γ0::T = sqrt((2 * cdm.parameters.mt_inv + cdm.parameters.ml_inv)/3)
        sqrtγ = sqrt.(cdm.γ)
        invν = broadcast(α -> inv(ν(α * fv, cdm.parameters)), sqrtγ)
        
        v::SVector{3,T} = SVector{3,T}([0,0,0])
        for j in eachindex(cdm.γ)
            Ei::SVector{3,T} = sqrtγ[j] * fv
            Ei_mag::T = norm(Ei)
            μ::T = Vl(Ei_mag / Γ0, cdm.electrons) / (Γ0 * Ei_mag)
            v -= invν[j] / sum(invν) * μ * cdm.γ[j] * fv
        end

        return v
    end
end


# Hole model parametrization from Bruyneel (2006) equations (22)-(26), adjusted
@fastmath Λ(vrel::T) where {T} = T(0.75 * (1.0 - vrel))

@fastmath function Ω(vrel::T, ::Type{HPGe})::T where {T}
    p1::T = -0.29711
    p2::T = -1.12082
    p3::T = 3.83929
    p4::T = 4.80825
    x::T = 1 - vrel
    p1 * x + p2 * x^2 + p3 * x^3 + p4 * x^4
end

@fastmath function Ω(vrel::T, ::Type{Si})::T where {T}
    p1::T = -0.30565
    p2::T = -1.19650
    p3::T = 4.69001
    p4::T = -7.00635
    x::T = 1 - vrel
    p1 * x + p2 * x^2 + p3 * x^3 + p4 * x^4
end

<<<<<<< HEAD
getVh(fv::SVector{3,T}, cdm::ADLChargeDriftModel{T}, ::CartesianPoint{T}, Emag_threshold::T = T(1e-5)) where {T <: SSDFloat} = getVh(fv, cdm, Emag_threshold)
@fastmath function getVh(fv::SVector{3,T}, cdm::ADLChargeDriftModel{T, M}, Emag_threshold::T = T(1e-5))::SVector{3,T} where {T <: SSDFloat, M}
=======
@fastmath function getVh(fv::SVector{3,T}, cdm::Union{ADLChargeDriftModel{T, M}, ADL2016ChargeDriftModel{T, M}}, Emag_threshold::T = T(1e-5))::SVector{3,T} where {T <: SSDFloat, M}
>>>>>>> 1aadc213
    @inbounds begin
        Emag::T = norm(fv)
        Emag_inv::T = inv(Emag)

        if Emag < Emag_threshold return SVector{3,T}(0, 0, 0) end

        f::NTuple{4,T} = scale_to_given_temperature(cdm.temperaturemodel)
        f100h::T = f[3]
        f111h::T = f[4]

        V100h::T = Vl(Emag, cdm.holes.axis100) * f100h
        V111h::T = Vl(Emag, cdm.holes.axis111) * f111h
        
        tmp::SVector{3,T} = cdm.crystal_orientation * fv

        vrel::T = V111h / V100h
        Λvrel::T = Λ(vrel)
        Ωvrel::T = Ω(vrel, M)
        θ0::T = acos(tmp[3] / Emag)
        φ0::T = atan(tmp[2], tmp[1])
        sθ0::T, cθ0::T = sincos(θ0)
        s2θ0::T, c2θ0::T = sincos(2*θ0)
        s2φ0::T, c2φ0::T = sincos(2*φ0)

        vr::T = V100h * ( 1 - Λvrel * (sθ0^4 * s2φ0^2 + s2θ0^2) )
        vΩ::T = V100h * Ωvrel * 2 * (sθ0^3 * cθ0 * s2φ0^2 + s2θ0 * c2θ0)
        vφ::T = V100h * Ωvrel * 2 * sθ0^3 * s2φ0 * c2φ0

        Ry::RotY{T} = RotY{T}(θ0)
        Rz::SMatrix{3,3,T,9} = transpose(cdm.crystal_orientation) * RotZ{T}(φ0)
        Rz * (Ry * @SVector T[vΩ, vφ, vr])
    end
end<|MERGE_RESOLUTION|>--- conflicted
+++ resolved
@@ -211,12 +211,8 @@
     p1 * x + p2 * x^2 + p3 * x^3 + p4 * x^4
 end
 
-<<<<<<< HEAD
-getVh(fv::SVector{3,T}, cdm::ADLChargeDriftModel{T}, ::CartesianPoint{T}, Emag_threshold::T = T(1e-5)) where {T <: SSDFloat} = getVh(fv, cdm, Emag_threshold)
-@fastmath function getVh(fv::SVector{3,T}, cdm::ADLChargeDriftModel{T, M}, Emag_threshold::T = T(1e-5))::SVector{3,T} where {T <: SSDFloat, M}
-=======
+getVh(fv::SVector{3,T}, cdm::Union{ADLChargeDriftModel{T}, ADL2016ChargeDriftModel{T}}, ::CartesianPoint{T}, Emag_threshold::T = T(1e-5)) where {T <: SSDFloat} = getVh(fv, cdm, Emag_threshold)
 @fastmath function getVh(fv::SVector{3,T}, cdm::Union{ADLChargeDriftModel{T, M}, ADL2016ChargeDriftModel{T, M}}, Emag_threshold::T = T(1e-5))::SVector{3,T} where {T <: SSDFloat, M}
->>>>>>> 1aadc213
     @inbounds begin
         Emag::T = norm(fv)
         Emag_inv::T = inv(Emag)
