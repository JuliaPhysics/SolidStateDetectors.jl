--- conflicted
+++ resolved
@@ -109,11 +109,7 @@
 
 
 # Profiling on all charge interaction steps:
-<<<<<<< HEAD
 @profview let current_pos = current_pos, charges = charges, ϵ_r = ϵ_r, field_vectors = field_vectors, ci_state = dummy_ci_state(current_pos, charges), done = done, srp_trim_threshold=srp_trim_threshold, t0 = time()
-=======
-@benchmark let current_pos = current_pos, charges = charges, ϵ_r = ϵ_r, field_vectors = field_vectors, e_field = e_field, ci_state = dummy_ci_state(current_pos, charges), t0 = time()
->>>>>>> dc39ef06
     while time() < t0 + 10
         ci_state = full_ci_state(current_pos, charges, ϵ_r)
         ci_state = update_charge_interaction!!(ci_state, current_pos, charges)
@@ -125,20 +121,10 @@
 
 
 # Benchmark old _add_fieldvector_selfrepulsion!:
-_current_pos = current_pos
-_charges = charges
-_ϵ_r = ϵ_r
+
 n_hits, max_nsteps = size(drift_path_e)
-<<<<<<< HEAD
 field_vectors = fill!(similar(current_pos, CartesianVector{T}), CartesianVector{T}(0, 0, 0))
 SSD._add_fieldvector_selfrepulsion!(field_vectors, current_pos, done, charges, ϵ_r)
-
-@benchmark SSD._add_fieldvector_selfrepulsion!($field_vectors, $current_pos, $done, $charges, $ϵ_r)
-=======
-_done = fill!(similar(charges, Bool), false)
-_field_vectors = fill!(similar(current_pos, CartesianVector{T}), CartesianVector{T}(0, 0, 0))
-@benchmark SSD._add_fieldvector_selfrepulsion!(field_vectors, current_pos, done, charges, ϵ_r)
->>>>>>> dc39ef06
 
 @benchmark SSD._add_fieldvector_selfrepulsion!($_field_vectors, $_current_pos, $_done, $_charges, $_ϵ_r)
 
