using Test
using SolidStateDetectors
using StaticArrays

import SolidStateDetectors.ConstructiveSolidGeometry as CSG
import SolidStateDetectors.ConstructiveSolidGeometry: Geometry, Dictionary

T = Float64

default_units = SolidStateDetectors.default_unit_tuple()
no_translations = (rotation = one(SMatrix{3, 3, T, 9}), translation = zero(CartesianVector{T}))

@testset "Test primitive parsing" begin
    @testset "Cone" begin
        for bot in (2.0, Dict("from" => 1.0, "to" => 2.0)),
            top in (2.0, 1.0, Dict("from" => 1.0, "to" => 2.0), Dict("from" => 2.0, "to" => 4.0)),
            φ in ((30,180),(0,360))
    
            dict = Dict("difference" => [
                Dict("cone"   => Dict(
                    "r"       => Dict("bottom" => bot, "top" => top),
                    "phi"     => Dict("from" => "$(φ[1])°", "to" => "$(φ[2])°"),
                    "h"       => 1.0))
                for i in 1:2
            ])
    
            c = Geometry(T, dict, default_units, no_translations)
    
            # Conversion from Geometry -> Dict and Dict -> Geometry should result in the same geometry
            output = Dictionary(c)
            name = collect(keys(output["difference"][1]))[1] # "tube" or "cone"
            if haskey(output["difference"][1][name], "phi")
                @test CSG._parse_value(T, output["difference"][1][name]["phi"]["to"], default_units.angle) == CSG._parse_value(T, "$(φ[2])°", default_units.angle)
            end
            # Internally, the primitive stores the offset of phi in a rotation, but it should not be part of the config file
            @test !haskey(output["difference"][1], "rotation")
            @test c.a.rotation ≈ Geometry(T, output, default_units, no_translations).a.rotation
    
            # No warnings or errors when decomposing the Cones into surfaces
            @test_nowarn CSG.surfaces(c.a)
            @test_nowarn CSG.surfaces(c.b)
    
            # Check if all Cones are saved the right way
            @test c.a isa CSG.Cone
            @test c.b isa CSG.Cone
        end
    
        # Test different constructor versions and dictionary construction
        cone1 = @inferred CSG.Cone(CSG.ClosedPrimitive,r=1f0, φ = π, hZ = 1f0, origin = zero(CartesianPoint{Float16}),rotation = one(SMatrix{3, 3, Float16, 9}))
        cone2 = @inferred CSG.Cone{Float32}(r=1.0, φ = π)
        @test cone1 === cone2
        dict = Dict("tube"   => Dict(
                "r"       => 1.0,
                "h"       => 1.0))
        cone4 = Geometry(T,dict,default_units,no_translations)
        output = Dictionary(cone4)
        @test dict == output
    
        ## Test in method for several cones
        # Non transformed geometries
        @test !in(CartesianPoint{Float32}(0,-1,0),cone1)
        @test in(CartesianPoint{Float64}(0,-1,0),cone4)
        cone_open = @inferred CSG.Cone(CSG.OpenPrimitive, r=1f0,hZ=1f0, origin = zero(CartesianPoint{Float32}),rotation = one(SMatrix{3, 3, Float32, 9}))
        @test !in(CartesianPoint{Float32}(1,0,0),cone_open)
        # Boundary behaviour of closed and open primitives for transformed 
        # geometries (origin, rotation)
        cone_closed_trafo = @inferred CSG.Cone(CSG.ClosedPrimitive,r=1.0, hZ=3.0, origin=CartesianPoint{Float32}(0,0,1),rotation=SMatrix{3}(0,0,-1,0,1,0,1,0,0))#90 degree rotation arond y-axis
        cone_open_trafo = @inferred CSG.Cone(CSG.OpenPrimitive,r=1.0, hZ=3.0, origin=CartesianPoint{Float32}(0,0,1),rotation=SMatrix{3}(0,0,-1,0,1,0,1,0,0))
        @test in(CartesianPoint{Float64}(3,0,1),cone_closed_trafo)
        @test !in(CartesianPoint{Float64}(3,0,1),cone_open_trafo)
        tol=1e-8
        @test !in(CartesianPoint{Float64}(3+tol,0,1),cone_closed_trafo)
        @test in(CartesianPoint{Float64}(3-tol,0,1),cone_open_trafo)
        #Cones with r being any valid combination
        cone_empty = @inferred CSG.Cone{Float64}(r=((1,2),(3,5)), hZ=2, rotation = SMatrix{3}(0,0,-1,0,1,0,1,0,0))
        @test in(CartesianPoint{Float64}(1,0,2.5+tol), cone_empty)
        @test !in(CartesianPoint{Float64}(1,0,2.5-tol), cone_empty)
        @inferred CSG.Cone{Float64}(r=(nothing,(3,5)))
        @inferred CSG.Cone{Float64}(r=((3,5),nothing))
        @inferred CSG.Cone{Float64}(r=(1,2))
        @inferred CSG.Cone{Float64}(r=(nothing,(3,5)))
        @inferred CSG.Cone{Float64}(r=((1,),(2,)))
        @inferred CSG.Cone(r=(nothing,(3,5)))
        @inferred CSG.Cone(r=((3,5),nothing))
        @inferred CSG.Cone(r=(1,2))
        @inferred CSG.Cone(r=(nothing,(3,5)))
        @inferred CSG.Cone(r=((1,),(2,)))
        #Test where phi is a Tuple
        tuple_cone = @inferred CSG.Cone{Float64}(φ=(π/4,3*π/4), rotation=SMatrix{3}(0,0,-1,0,1,0,1,0,0))
        rot_cone = @inferred CSG.Cone{Float64}(φ=π/2, rotation=SMatrix{3}(0,0,-1,0,1,0,1,0,0) * SMatrix{3}(cos(π/4),sin(π/4),0,-sin(π/4),cos(π/4),0,0,0,1))
        @test tuple_cone ==rot_cone
    end
    @testset "Torus" begin
        for r_tube in (2.0, Dict("from" => 1.0, "to" => 2.0)), 
            φ in ((30,180),(0,360)), 
            θmin in 0:45:90, 
            θmax in 135:45:270
        
            dict = Dict("difference" => [
                Dict( "torus" => Dict(
                    "r_torus" => 10.0,
                    "r_tube"  => r_tube,
                    "phi"     => Dict("from" => "$(φ[1])°", "to" => "$(φ[2])°"),
                    "theta"   => Dict("from" => "$(θmin)°", "to" => "$(θmax)°")))
                for i in 1:2
            ])
            t = Geometry(T, dict, default_units, no_translations)
        
            # Conversion from Geometry -> Dict and Dict -> Geometry should result in the same geometry
            output = Dictionary(t)
            if haskey(output["difference"][1]["torus"], "phi")
                @test CSG._parse_value(T, output["difference"][1]["torus"]["phi"]["to"], default_units.angle) == CSG._parse_value(T, "$(φ[2])°", default_units.angle)
            end
            # Internally, the primitive stores the offset of phi in a rotation, but it should not be part of the config file
            @test !haskey(output["difference"][1], "rotation") 
            @test t.a.rotation ≈ Geometry(T, output, default_units, no_translations).a.rotation
        
            # No warnings or errors when decomposing the Torus into surfaces
            @test_nowarn CSG.surfaces(t.a)
            @test_nowarn CSG.surfaces(t.b)
        
            # Check if all Torus are saved the right way
            @test t.a isa CSG.Torus
            @test t.b isa CSG.Torus
        end
    
        # Test different constructor versions and dictionary construction
        torus1 = @inferred CSG.Torus(CSG.ClosedPrimitive, r_torus = 1f0, r_tube = 1f0)
        torus2 = @inferred CSG.Torus{Float32}(r_torus = 1.0, r_tube = 1.0)
        @test torus1 == torus2
        dict = Dict("torus"   => Dict(
                "r_torus"       => 1.0,
                "r_tube"        => 1.0))
                # "phi"           => π,
                # "theta"         => (π,2π)))
        torus4 = Geometry(T,dict,default_units,no_translations)
        output = Dictionary(torus4)
        @test dict == output

        ## Test in method for several tori
        # Non transformed geometries
        @test !in(CartesianPoint{Float32}(0,0,0.5),torus1)
        @test in(CartesianPoint{Float32}(0,0,0),torus1)
        torus1_open = @inferred CSG.Torus(CSG.OpenPrimitive, r_torus = 1f0, r_tube = 1f0)
        @test in(CartesianPoint{Float32}(0,2,0),torus1)
        @test !in(CartesianPoint{Float32}(0,2,0),torus1_open)
        # Boundary behaviour of closed and open primitives for transformed 
        # geometries (origin, rotation)
        torus_closed_trafo = @inferred CSG.Torus(CSG.ClosedPrimitive,r_torus=2.0, r_tube=3.0, φ = π, origin=CartesianPoint{Float32}(0,0,1),rotation=SMatrix{3}(0,0,-1,0,1,0,1,0,0))
        torus_open_trafo = @inferred CSG.Torus(CSG.OpenPrimitive,r_torus=2.0, r_tube=3.0, φ = π, origin=CartesianPoint{Float32}(0,0,1),rotation=SMatrix{3}(0,0,-1,0,1,0,1,0,0))

        @test in(CartesianPoint{Float64}(1,0,-1),torus_closed_trafo)
        @test !in(CartesianPoint{Float64}(1,0,-1),torus_open_trafo)
        @test in(CartesianPoint{Float64}(0,0,0),torus_closed_trafo)
        @test !in(CartesianPoint{Float64}(0,0,0),torus_open_trafo)
        tol = 1e-8
        @test !in(CartesianPoint{Float64}(0,-tol,0),torus_closed_trafo)
        @test in(CartesianPoint{Float64}(0,+tol,0),torus_open_trafo)
        #Test all valid keyword argument types
        @inferred CSG.Torus{Float64}(φ=nothing,θ=nothing)
        CSG.Torus{Float64}(φ=π,θ=(π,2π)) #inferred does not work here, due to evaluation of _get_conemantle_type(θ) during runtime
        #Test where phi is a Tuple
        tuple_torus = @inferred CSG.Torus{Float64}(φ=(π/4,3*π/4),θ=nothing,rotation=SMatrix{3}(0,0,-1,0,1,0,1,0,0))
        rot_torus = @inferred CSG.Torus{Float64}(φ=π/2,θ=nothing,rotation=SMatrix{3}(0,0,-1,0,1,0,1,0,0) * SMatrix{3}(cos(π/4),sin(π/4),0,-sin(π/4),cos(π/4),0,0,0,1))
        @test tuple_torus ==rot_torus
    end    
    @testset "Ellipsoid" begin
        ellip1 = @inferred CSG.Ellipsoid(CSG.ClosedPrimitive,r=1f0,origin = zero(CartesianPoint{Float16}),rotation = one(SMatrix{3, 3, Float16, 9}))
        ellip2 = @inferred CSG.Ellipsoid{Float32}(r=1.0)
        @test ellip1 === ellip2
    
        dict = Dict("sphere"   => Dict(
                "r"       => 1.0))
        ellip3 = Geometry(T,dict,default_units,no_translations)
        output = Dictionary(ellip3)
        @test dict == output
    
        ellip_open = @inferred CSG.Ellipsoid(CSG.OpenPrimitive,r=1f0,origin = zero(CartesianPoint{Float16}),rotation = one(SMatrix{3, 3, Float16, 9}))
        @test in(CartesianPoint{Float32}(1,0,0),ellip1)
        @test !in(CartesianPoint{Float32}(1,0,0),ellip_open)
    
        ellip_closed_trafo = @inferred CSG.Ellipsoid(CSG.ClosedPrimitive,r=1.0, origin=1/sqrt(3)*CartesianPoint{Float32}(1,1,1),rotation=SMatrix{3}(0.5,sqrt(3)/2,0,-sqrt(3)/2,0.5,0,0,0,1))
        ellip_open_trafo = @inferred CSG.Ellipsoid(CSG.OpenPrimitive,r=1.0, origin=1/sqrt(3)*CartesianPoint{Float32}(1,1,1),rotation=SMatrix{3}(0.5,sqrt(3)/2,0,-sqrt(3)/2,0.5,0,0,0,1))
        @test !in(CartesianPoint{Float64}(-1e-8,0,0),ellip_closed_trafo)
        @test in(CartesianPoint{Float64}(1e-8,0,0),ellip_open_trafo)
    end
    @testset "Box" begin
        box1 = @inferred CSG.Box(CSG.ClosedPrimitive,hX=1f0, hY=2f0, hZ=1f0, origin = zero(CartesianPoint{Float16}),rotation = one(SMatrix{3, 3, Float16, 9}))
        box2 = @inferred CSG.Box{Float32}(hX=1.0, hY=2f0, hZ=1f0)
        @test box1 === box2
    
        dict = Dict("box"   => Dict(
                "hX"       => 1.0,
                "hY"       => 42.0,
                "hZ"       => 3.14))
        box3 = Geometry(T,dict,default_units,no_translations)
        output = Dictionary(box3)
        @test dict == output
    
        box_closed_trafo = @inferred CSG.Box(CSG.ClosedPrimitive, hX=2., origin=CartesianPoint{Float32}(1,1,1),rotation=SMatrix{3}(0,0,1,0,1,0,-1,0,0))
        box_open_trafo = @inferred CSG.Box(CSG.OpenPrimitive, hX=2., origin=CartesianPoint{Float32}(1,1,1),rotation=SMatrix{3}(0,0,1,0,1,0,-1,0,0))
        tol=1e-8
        @test in(CartesianPoint{Float64}(1,1,3),box_closed_trafo)
        @test !in(CartesianPoint{Float64}(1,1,3),box_open_trafo)
        @test !in(CartesianPoint{Float64}(1,1,3+tol),box_closed_trafo)
        @test in(CartesianPoint{Float64}(1,1,3-tol),box_open_trafo)
    end
    @testset "RegularPrism" begin
        prism1 = @inferred CSG.RegularPrism{3}(CSG.ClosedPrimitive,r=1f0, hZ = 2f0)
        prism2 = @inferred CSG.RegularPrism{3,Float32}(r=1.0, hZ = 2f0)
        @test prism1 === prism2
        
        dict = Dict("TriangularPrism"   => Dict(
                "r"       => 1.0,
                "h"        => 1.0))
        prism = Geometry(T,dict,default_units,no_translations)
        output = Dictionary(prism)
        @test dict == output
        
        dict = Dict("QuadranglePrism"   => Dict(
                "r"       => 1.0,
                "z"      =>1.0))
        prism = Geometry(T,dict,default_units,no_translations)
        output = Dictionary(prism)
        output["QuadranglePrism"]["z"]=output["QuadranglePrism"]["h"]#Workaround for tests, since dictionary uses the key "h", since "z" is outdated
        delete!(output["QuadranglePrism"], "h")
        @test dict == output
        
        dict = Dict("PentagonalPrism"   => Dict(
                "r"       => 1.0,
                "z"      =>(1.0,2.0)))
        prism = Geometry(T,dict,default_units,no_translations)
        output = Dictionary(prism)
        output["PentagonalPrism"]["z"]=output["PentagonalPrism"]["h"]
        delete!(output["PentagonalPrism"], "h")
        #@test dict == output
        
        dict = Dict("HexagonalPrism"   => Dict(
                "r"       => 1.0,
                "h"      =>1.0))
        prism = Geometry(T,dict,default_units,no_translations)
        output = Dictionary(prism)
        @test dict == output
        
        # Test in() method
        @test in(CartesianPoint{Float32}(0,0,0),prism1)
        @test !in(CartesianPoint{Float32}(1.5,0,0),prism1)
        tol = 1e-8
        prism_closed = @inferred CSG.RegularPrism{4}(CSG.ClosedPrimitive; r =1.,hZ =1., origin=CartesianPoint{Float32}(0,0,5),rotation=SMatrix{3}(0,0,-1,0,1,0,1,0,0))
        prism_open = @inferred CSG.RegularPrism{5}(CSG.OpenPrimitive; r =1.,hZ =1., origin=CartesianPoint{Float32}(0,0,5),rotation=SMatrix{3}(0,0,-1,0,1,0,1,0,0))
        @test in(CartesianPoint{Float64}(0,0,4),prism_closed)
        @test !in(CartesianPoint{Float64}(0,0,4),prism_open)
        @test !in(CartesianPoint{Float64}(0,0,4-tol),prism_closed)
        @test in(CartesianPoint{Float64}(0,0,4+tol),prism_open)
        
        #Test different prism
        @inferred CSG.RegularPrism{3,Float32}()
        @inferred CSG.RegularPrism{4,Float32}()
        @inferred CSG.RegularPrism{5,Float32}()
        @inferred CSG.RegularPrism{6,Float32}()
<<<<<<< HEAD
	end
    @testset "EllipsoidMantle" begin
        CSG.EllipsoidMantle{Float32}(r = 1f0)
        CSG.EllipsoidMantle() 
=======
	  end
    @testset "EllipticalSurface" begin
        @inferred CSG.EllipticalSurface{Float32}(r = 1f0)
        @inferred CSG.EllipticalSurface()
        @inferred CSG.EllipticalSurface(φ=(1.,2.))    
    end
    @testset "Plane" begin
        plane1 = @inferred CSG.Plane{Float32}(normal = CartesianVector(1,0,0))
        plane2 = @inferred CSG.Plane(normal = CartesianVector(1f0,0f0,0f0))
        @test plane1 == plane2 
    end
    @testset "ConeMantle" begin
        CSG.ConeMantle{Float32}(r = 1f0)
        CSG.ConeMantle()
        CSG.ConeMantle(φ=(1.,2.))    
>>>>>>> 1f516596
    end
end<|MERGE_RESOLUTION|>--- conflicted
+++ resolved
@@ -258,12 +258,10 @@
         @inferred CSG.RegularPrism{4,Float32}()
         @inferred CSG.RegularPrism{5,Float32}()
         @inferred CSG.RegularPrism{6,Float32}()
-<<<<<<< HEAD
-	end
+	  end
     @testset "EllipsoidMantle" begin
         CSG.EllipsoidMantle{Float32}(r = 1f0)
         CSG.EllipsoidMantle() 
-=======
 	  end
     @testset "EllipticalSurface" begin
         @inferred CSG.EllipticalSurface{Float32}(r = 1f0)
@@ -279,6 +277,5 @@
         CSG.ConeMantle{Float32}(r = 1f0)
         CSG.ConeMantle()
         CSG.ConeMantle(φ=(1.,2.))    
->>>>>>> 1f516596
     end
 end