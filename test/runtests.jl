--- conflicted
+++ resolved
@@ -86,11 +86,7 @@
 @timed_testset "Test real detectors" begin
     @timed_testset "Simulate example detector: Inverted Coax" begin
         sim = Simulation{T}(SSD_examples[:InvertedCoax])
-<<<<<<< HEAD
-        simulate!(sim, convergence_limit = 1e-6, device_array_type = device_array_type, refinement_limits = [0.2, 0.1, 0.05, 0.03, 0.02, 0.01], verbose = false)
-=======
-        timed_simulate!(sim, convergence_limit = 1e-6, device_array_type = device_array_type, refinement_limits = [0.2, 0.1], verbose = false)
->>>>>>> 44c91fca
+        timed_simulate!(sim, convergence_limit = 1e-6, device_array_type = device_array_type, refinement_limits = [0.2, 0.1, 0.05, 0.03, 0.02, 0.01], verbose = false)
         evt = Event(CartesianPoint.([CylindricalPoint{T}(20e-3, deg2rad(10), 10e-3 )]))
         timed_simulate!(evt, sim, Δt = 1e-9, max_nsteps = 10000)
         signalsum = T(0)
@@ -102,11 +98,7 @@
         @test isapprox( signalsum, T(2), atol = 5e-3 )
         nt = NamedTuple(sim)
         @test sim == Simulation(nt)
-<<<<<<< HEAD
-        deplV = estimate_depletion_voltage(sim, verbose = false)
-=======
-        deplV = timed_estimate_depletion_voltage(sim, (verbose = false,))
->>>>>>> 44c91fca
+        deplV = timed_estimate_depletion_voltage(sim, verbose = false)
         @test isapprox(deplV, 1870*u"V", atol = 5.0*u"V") 
         id = SolidStateDetectors.determine_bias_voltage_contact_id(sim.detector)
         # Check wether detector is undepleted, 10V below the previously calculated depletion voltage
@@ -180,19 +172,11 @@
             l = vcat(wp.data[rmin:-1:2,φidx2,zidx], wp.data[1:rmax,φidx1,zidx])
             @test all(diff(l) .< 0) # the weighting potential should monotonously decrease from rmin to rmax
         end
-<<<<<<< HEAD
-        @test isapprox(estimate_depletion_voltage(sim, verbose = false), 0u"V", atol = 0.2u"V") # This detector has no impurity profile
-=======
-        @test isapprox(timed_estimate_depletion_voltage(sim, (verbose = false,)), 0u"V", atol = 0.2u"V") # This detector has no impurity profile
->>>>>>> 44c91fca
+        @test isapprox(timed_estimate_depletion_voltage(sim, verbose = false), 0u"V", atol = 0.2u"V") # This detector has no impurity profile
     end
     @timed_testset "Simulate example detector: HexagonalPrism" begin
         sim = Simulation{T}(SSD_examples[:Hexagon])
-<<<<<<< HEAD
-        simulate!(sim, convergence_limit = 1e-6, device_array_type = device_array_type, refinement_limits = [0.2, 0.1, 0.05, 0.02], verbose = false)
-=======
-        timed_simulate!(sim, convergence_limit = 1e-6, device_array_type = device_array_type, refinement_limits = [0.2, 0.1], verbose = false)
->>>>>>> 44c91fca
+        timed_simulate!(sim, convergence_limit = 1e-6, device_array_type = device_array_type, refinement_limits = [0.2, 0.1, 0.05, 0.02], verbose = false)
         evt = Event([CartesianPoint{T}(0, 5e-4, 1e-3)])
         timed_simulate!(evt, sim, Δt = 1e-9, max_nsteps = 10000)
         signalsum = T(0)
@@ -202,11 +186,7 @@
         signalsum *= inv(ustrip(SolidStateDetectors._convert_internal_energy_to_external_charge(sim.detector.semiconductor.material)))
         @info signalsum
         @test isapprox( signalsum, T(2), atol = 5e-3 )
-<<<<<<< HEAD
-        @test isapprox(estimate_depletion_voltage(sim, verbose = false), T(-13.15)*u"V", atol = 1.0u"V") 
-=======
-        @test isapprox(timed_estimate_depletion_voltage(sim, (verbose = false,)), T(-13.15)*u"V", atol = 1.0u"V") 
->>>>>>> 44c91fca
+        @test isapprox(timed_estimate_depletion_voltage(sim, verbose = false), T(-13.15)*u"V", atol = 1.0u"V") 
     end
     @timed_testset "Simulate example detector: CGD" begin
         sim = Simulation{T}(SSD_examples[:CGD])
