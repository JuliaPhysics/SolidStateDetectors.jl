--- conflicted
+++ resolved
@@ -67,15 +67,10 @@
         evt = Event(CartesianPoint.([CylindricalPoint{T}(20e-3, deg2rad(10), 40e-3 )]))
         simulate!(evt, sim)
         signalsum = T(0)
-<<<<<<< HEAD
         for i in 1:length(evt.waveforms)
             signalsum += abs(evt.waveforms[i].value[end])
-=======
-        for i in 1:length(evt.signals)
-            signalsum += abs(evt.signals[i][end])
->>>>>>> 075fbaf6
         end
         @test isapprox( signalsum, T(2), atol = 5e-3 )
     end
 
-end
+end