--- conflicted
+++ resolved
@@ -15,11 +15,7 @@
 @testset "Test real detectors" begin
     @testset "Simulate example detector: Inverted Coax" begin
         sim = Simulation{T}(SSD_examples[:InvertedCoax])
-<<<<<<< HEAD
-        simulate!(sim, max_refinements = 1, verbose = true)
-=======
         simulate!(sim, convergence_limit = 1e-6, refinement_limits = [0.2, 0.1], verbose = false)
->>>>>>> 3cc33158
         evt = Event(CartesianPoint.([CylindricalPoint{T}(20e-3, deg2rad(10), 10e-3 )]))
         simulate!(evt, sim, Δt = 1e-9, max_nsteps = 10000)
         signalsum = T(0)
