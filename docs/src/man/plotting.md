--- conflicted
+++ resolved
@@ -114,31 +114,6 @@
 
 SolidStateDetectors.jl also provides plot recipes to display charge drift paths resulting from simultaneous energy deposits
 in the semiconductor body of the detector. To simulate and plot an individual event, the `Event` struct is recommended.
-<<<<<<< HEAD
-
-````@example tutorial
-evt = Event([CartesianPoint{T}(0.01,0.01,0.075)])
-simulate!(evt, sim)
-plot(sim.detector, size = (500,500), label = "")
-plot!(evt.drift_paths)
-````
-
-The drift path plots can be modified using the keywords implemented in [Plots.jl](https://github.com/JuliaPlots/Plots.jl):
-````@example tutorial
-plot(sim.detector, size = (500,500), label = "")
-plot!(evt.drift_paths, linewidth = 2, linestyle = :dash, markersize = 6)
-````
-
-There are also plot recipes for plotting the simulated waveforms of the `Event`:
-````@example tutorial
-plot(evt.waveforms, unitformat = :slash, label = "Contact ".*string.((1:2)'), legend = :topleft)
-````
-
-The length of the waveforms is given by the length of the charge drift.
-By default, no baseline and no tail are added to the waveforms. However, this might be desired in waveforms plots.
-The waveforms can be extended by calling [`add_baseline_and_extend_tail`](@ref) on the waveforms:
-````@examples tutorial
-=======
 
 ````@example tutorial
 evt = Event([CartesianPoint{T}(0.01,0.01,0.075)])
@@ -162,6 +137,5 @@
 By default, no baseline and no tail are added to the waveforms. However, this might be desired in waveforms plots.
 The waveforms can be extended by calling [`add_baseline_and_extend_tail`](@ref) on the waveforms:
 ````@example tutorial
->>>>>>> d77e97ec
 plot(add_baseline_and_extend_tail.(evt.waveforms,0,400), linewidth = 8, linestyle = :dash, label = "", unitformat = :slash)
 ````